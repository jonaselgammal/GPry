--- conflicted
+++ resolved
@@ -420,13 +420,8 @@
 
     def __init__(self, prior, params):
         self.ncorrect = params.get("n_correct", 5)
-<<<<<<< HEAD
-        self.reltol = params.get("threshold", 0.01)
+        self.reltol = params.get("reltol", 0.01)
         self.abstol = params.get("abstol", 1e-3)
-=======
-        self.reltol = params.get("reltol", 0.01)
-        self.abstol = params.get("abstol", 0.05)
->>>>>>> 09dd993f
         self.verbose = params.get("verbose", 0)
         self.values = []
         self.n_posterior_evals = []
@@ -442,15 +437,6 @@
         n_new = len(new_y)
         assert(n_new == len(pred_y))
         max_val = 0
-<<<<<<< HEAD
-        for yn,yl in zip(new_y, pred_y):
-            #rel_difference = np.abs((yl-gp.y_max)/(yn-gp.y_max)-1.)
-            diff = np.abs(yl-yn)
-            max_val = max(np.max(diff), max_val)
-            thresh = np.abs(yn-gp.y_max) * self.reltol + self.abstol
-            print("true/lie/diff/thresh,npred",yn,yl,diff,thresh,self.n_pred)
-            if diff < thresh:
-=======
         max_diff = 0
         max_thres = 0
         for yn, yl in zip(new_y, pred_y):
@@ -462,7 +448,6 @@
                 max_diff = diff
                 max_thres = thres
             if diff < thres:
->>>>>>> 09dd993f
                 self.n_pred += 1
                 if self.verbose > 0:
                     print(f"Already {self.n_pred} correctly predicted \n")
