"""
This module contains several classes and methods for calculating different
convergence criterions which can be used to determine if the BO loop has
converged.
"""

from abc import ABCMeta, abstractmethod
import numpy as np
import sys
import inspect
from copy import deepcopy
from gpry.mc import cobaya_generate_gp_model_input, mcmc_info_from_run
from gpry.tools import kl_norm, is_valid_covmat, nstd_of_cl
from gpry.mpi import mpi_comm, is_main_process, multiple_processes


class ConvergenceCheckError(Exception):
    """
    Exception to be raised when the computation of the convergence criterion failed.
    """

    pass


def builtin_names():
    """
    Lists all names of all built-in convergence criteria.
    """
    list_conv_names = [name for name, obj in inspect.getmembers(sys.modules[__name__])
                       if (issubclass(obj.__class__, ConvergenceCriterion.__class__) and
                           obj is not ConvergenceCriterion)]
    return list_conv_names


class ConvergenceCriterion(metaclass=ABCMeta):
    """Base class for all convergence criteria (CCs). A CC quantifies the
    convergence of the GP surrogate model. If this value goes below a certain,
    user-set value we consider the GP to have converged to the true posterior
    distribution.

    Currently several CCs are supported which should be versatile enough for
    most tasks. If however one wants to specify a custom CC
    it should be a class which inherits from this abstract class.
    This class needs to be of the format::

        from gpry.convergence import ConvergenceCriterion
        class Custom_convergence_criterion(ConvergenceCriterion):
            def __init__(self, prior, params):
                # prior should be a prior object and contain the prior for all
                # parameters
                # params is to be passed as a dictionary. The init should
                # then set the parameters which are needed later accordingly.
                # as a minimal requirement this method should set a number
                # at which the algorithm is considered to have converged.
                # Furthermore this method should initialize empty lists in
                # which we can write the values of the convergence criterion
                # as well as the total number of posterior evaluations and the
                # number of accepted posterior evaluations. This allows for
                # easy tracking/plotting of the convergence.
                self.values = []
                self.n_posterior_evals = []
                self.n_accepted_evals = []
                self.limit = ... # stores the limit for convergence

            def is_converged(self, gp, gp_old=None, new_X=None, new_y=None, pred_y=None):
                # Basically a wrapper for the 'criterion_value' method which
                # returns True if the convergence criterion is met and False
                # otherwise.

            def criterion_value():
                # Returns the value of the convergence criterion. Should also
                # append the current value and the number of posterior
                # evaluations to the corresponding variables.
    """

    def get_history(self):
        """Returns the two lists containing the values of the convergence
        criterion at each step as well as the total number of evaluations and
        the number of accepted evaluations.
        """
        try:
            values = self.values
            n_posterior_evals = self.n_posterior_evals
            n_accepted_evals = self.n_accepted_evals
        except Exception:
            raise AttributeError("The convergence criterion does not save it's "
                                 "convergence history.")
        if len(values) == 0 or len(n_posterior_evals) == 0:
            raise ValueError("Make sure to call the convergence criterion "
                             "before getting it's history.")
        return values, n_posterior_evals, n_accepted_evals

    @abstractmethod
    def __init__(self, prior, params):
        """Sets all relevant initial parameters from the 'params' dict."""

    @abstractmethod
    def is_converged(self, gp, gp_old=None, new_X=None, new_y=None, pred_y=None):
        """
        Returns False if the algorithm hasn't converged and True if it has.

        If gp_2 is None the last GP is taken from the model instance.
        """

    @abstractmethod
    def criterion_value(self, gp, gp_2=None):
        """
        Returns the value of the convergence criterion for the current
        gp. If gp_2 is None the last GP is taken from the model instance.
        """

    @property
    def last_value(self):
        """Last value of the convergence criterion."""
        return deepcopy(self.values[-1])

    @property
    def is_MPI_aware(self):
        """
        Should return True if the convergence criterion should run in multiple processes
        using MPI communication.
        """
        return False


class DontConverge(ConvergenceCriterion):
    """
    This convergence criterion is mainly for testing purposes and always
    returns False when ``is_converged`` is called. Use this method together
    with the ``max_points`` and ``max_accepted`` keys in the options dict to stop
    the BO loop at a set number of iterations.
    """

    def __init__(self, prior, params):
        self.values = []
        self.thres = []
        self.n_posterior_evals = []
        self.n_accepted_evals = []
        self.prior = prior

    def criterion_value(self, gp, gp_2=None):
        self.values.append(np.nan)
<<<<<<< HEAD
        self.n_posterior_evals.append(gp.n_total_evals)
        self.n_accepted_evals.append(gp.n_accepted_evals)
        self.thres.append(np.nan)
=======
        self.thres.append(np.nan)
        self.n_posterior_evals.append(gp.n_total)
        self.n_accepted_evals.append(gp.n)
>>>>>>> afddce2a
        return np.nan

    def is_converged(self, gp, gp_2=None, new_X=None, new_y=None, pred_y=None):
        self.criterion_value(gp, gp_2)
        return False


class GaussianKL(ConvergenceCriterion):
    """
    This convergence criterion estimates the mean and covariance of a mode of the GP
    (assumed uni-modal) by running an MCMC sampler on the GP, and compares this to the
    mean and covariance of a previous step (or a given reference GP) via the KL divergence
    between Gaussian distributions, which defines the criterion value.

    It is robust, but slow.

    This convergence criterion is MPI-aware, such that it will run as many parallel MCMC
    chains as running processes to improve the estimation of the mean and covariance.

    Parameters
    ----------
    prior : model prior instance
        The prior of the model used. This is not needed in this specific
        convergence criterion so you may pass anything here.

    params : dict
        Dict with the following keys:

        * ``"limit"``: Value of the KL divergence for which we consider the algorithm
                       converged (default ``1e-2``).
        * ``"limit_times"``: Number of consecutive times that the KL divergence must be
                             lower than the ``limit`` parameter (default ``2``).
        * ``"n_draws"``: Number of steps of the MCMC chain (default: ignored in favour of
                         ``"n_draws_per_dimsquared"``).
        * ``"n_draws_per_dimsquared"``: idem, as a factor of the dimensionality squared
                                        (default 10).
        * ``"max_reused"``: number of times a sample can be reweighted and reused (may
                            miss new high-value regions) (default 4).
    """

    @property
    def is_MPI_aware(self):
        return True

    def __init__(self, prior, params):
        self.prior = prior
        self.mean = None
        self.cov = None
        self.limit = params.get("limit", 1e-2)
        self.limit_times = params.get("limit_times", 2)
        self.values = []
        self.thres = []
        self.n_posterior_evals = []
        self.n_accepted_evals = []
        # Number of MCMC chains to generate samples
        if params.get("n_draws") and params.get("n_draws_per_dimsquared"):
            raise ValueError(
                "Pass either 'n_draws' or 'n_draws_per_dimsquared', not both")
        if params.get("n_draws"):
            self._n_draws = int(params.get("n_draws"))
        else:
            self.n_draws_per_dimsquared = params.get("n_draws_per_dimsquared", 10)
        # Max times a sample can be reweighted and reused (we may miss new high regions)
        self.max_reused = params.get("max_reused", 4)
        # TODO: restore temperature
        # MCMC temperature
        # self.temperature = params.get("temperature", 2)
        # Prepare Cobaya's input
        self.bounds = self.prior.bounds(confidence_for_unbounded=0.99995)
        self.paramnames = self.prior.params
        self.cobaya_input = None

        # Save last sample
        self._last_info = {}
        self._last_collection = None

    @property
    def cobaya_param_names(self):
        return self.paramnames

    def _get_new_mean_and_cov(self, gp):
        self.thres.append(self.limit)
        cov_mcmc = None
        if is_main_process:
            reused = False
            if self._last_collection is not None:
                points = \
                    self._last_collection[self.cobaya_param_names].to_numpy(np.float64)
                old_gp_values = -0.5 * \
                    self._last_collection["chi2"].to_numpy(np.float64)
                new_gp_values = gp.predict(points)
                weights = self._last_collection["weight"].to_numpy(np.float64)
                logratio = new_gp_values - old_gp_values
                logratio -= max(logratio)
                reweights = weights * np.exp(logratio)
                # Remove points with very small weight: more numerically stable
                i_nonzero = np.argwhere(reweights > 1e-8).T[0]
                reweights = reweights[i_nonzero]
                points = points[i_nonzero]
                mean_reweighted = np.average(points, weights=reweights, axis=0)
                cov_reweighted = np.cov(points.T, aweights=reweights)
                cov_mcmc = cov_reweighted
                # Use max of them
                try:
                    kl_reweight = max(
                        kl_norm(mean_reweighted, cov_reweighted, self.mean, self.cov),
                        kl_norm(self.mean, self.cov, mean_reweighted, cov_reweighted))
                except np.linalg.LinAlgError as excpt:
                    raise ConvergenceCheckError(f"Could not compute KL norm: {excpt}.")
                # If very small, we've probably found nothing yet, so nothing new
                # But assume that if we have hit 10 * limit, we are right on track
                min_kl = self.limit * 1e-2 if max(self.values) < 10 * self.limit else 0
                # If larger than the difference with the last one, bad
                max_kl = self.values[-1]
                if kl_reweight > min_kl and kl_reweight < max_kl and \
                   self.n_reused < self.max_reused:
                    self.n_reused += 1
                    reused = True
        if multiple_processes:
            reused = mpi_comm.bcast(reused if is_main_process else None)
        if reused:
            if multiple_processes:
                mean_reweighted, cov_reweighted = mpi_comm.bcast(
                    (mean_reweighted, cov_reweighted) if is_main_process else None)
            return mean_reweighted, cov_reweighted
        # No previous mcmc sample, or reweighted mean+cov too different
        self.n_reused = 0
        self._last_info, collection = self._sample_mcmc(gp, covmat=cov_mcmc)
        if multiple_processes:
            all_collections = mpi_comm.gather(collection)
        else:
            all_collections = [collection]
        # Chains in process of rank 0 now!
        # Compute mean and cov, and broadcast
        if is_main_process:
            for i, colect in enumerate(all_collections):
                colect.detemper()
                # Skip 1/3 of the chain
                new_collection = colect[int(np.floor(len(colect) / 3)):]
                if i == 0:
                    single_collection = new_collection
                else:
                    single_collection.append(new_collection)
            mean_new, cov_new = single_collection.mean(), single_collection.cov()
            # Only main process caches this one, to save memory
            self._last_collection = single_collection
        # Broadcast results
        if multiple_processes:
            mean_new, cov_new = mpi_comm.bcast(
                (mean_new, cov_new) if is_main_process else None)
        return mean_new, cov_new

    def _sample_mcmc(self, gpr, covmat=None):
        from cobaya.model import get_model
        from cobaya.sampler import get_sampler
        from cobaya.log import LoggedError
        # Update Cobaya's input: mcmc's proposal covmat and log-likelihood
        self.cobaya_input = cobaya_generate_gp_model_input(gpr, self.bounds, self.paramnames)
        # Supress Cobaya's output
        # (set to True for debug output, or comment out for normal output)
        self.cobaya_input["debug"] = 50
        # Create model and sampler
        model = get_model(self.cobaya_input)
        if covmat is not None and is_valid_covmat(covmat):
            cov = covmat
        else:
            cov = self.cov
        sampler_info = mcmc_info_from_run(model, gpr, cov=cov)
        # TODO: restore temperature
        # sampler_info["mcmc"]["temperature"] = self.temperature
        high_prec_threshold = (self.values[-1] < 1) if len(self.values) else False
        # Relax stopping criterion if not yet well converged
        sampler_info["mcmc"].update({
            "Rminus1_stop": (0.01 if high_prec_threshold else 0.2),
            "Rminus1_cl_stop": (0.2 if high_prec_threshold else 0.5)})
        mcmc_sampler = get_sampler(sampler_info, model)
        try:
            mcmc_sampler.run()
            success = True
        except LoggedError:
            success = False
        if multiple_processes:
            success = all(mpi_comm.allgather(success))
        if not success:
            raise ConvergenceCheckError
        updated_info = model.info()
        updated_info["sampler"] = {"mcmc": mcmc_sampler.info()}
        return updated_info, mcmc_sampler.products()["sample"]

    def criterion_value(self, gp, gp_2=None):
        self.thres.append(self.limit)
        try:
            mean_new, cov_new = self._get_new_mean_and_cov(gp)
        except ConvergenceCheckError as excpt:
            self.values.append(np.nan)
            self.n_posterior_evals.append(gp.n_total)
            self.n_accepted_evals.append(gp.n)
            raise ConvergenceCheckError(f"Computation error in KL: {excpt}")
        if gp_2 is not None:
            # TODO: Nothing yet to do with gp2
            pass
        if self.mean is None or self.cov is None:
            # Nothing to compare to! But save mean, cov for next call
            self.mean, self.cov = mean_new, cov_new
            self.values.append(np.nan)
            self.n_posterior_evals.append(gp.n_total)
            self.n_accepted_evals.append(gp.n)
            raise ConvergenceCheckError("No previous call: cannot compute criterion.")
        else:
            mean_old, cov_old = np.copy(self.mean), np.copy(self.cov)
        # Compute the KL divergence (gaussian approx) with the previous iteration
        try:
            kl = kl_norm(mean_new, cov_new, mean_old, cov_old)
        except Exception as excpt:
            kl = np.nan
            raise ConvergenceCheckError(f"Computation error in KL: {excpt}")
        finally:  # whether failed or not
            self.mean = mean_new
            self.cov = cov_new
            self.values.append(kl)
            self.n_posterior_evals.append(gp.n_total)
            self.n_accepted_evals.append(gp.n)
        return kl

    def is_converged(self, gp, gp_2=None, new_X=None, new_y=None, pred_y=None):
        self.criterion_value(gp, gp_2)
        try:
            if np.all(np.array(self.values[-self.limit_times:]) < self.limit):
                return True
        except IndexError:
            pass
        return False

    # Safe copying and pickling
    def __getstate__(self):
        return deepcopy(self).__dict__

    def __deepcopy__(self, memo=None):
        # Remove non-picklable gp model likelihood
        if self.cobaya_input and "likelihood" in self.cobaya_input:
            like = list(self.cobaya_input["likelihood"])[0]
            self.cobaya_input["likelihood"][like]["external"] = True
            if self._last_info and "likelihood" in self._last_info:
                self._last_info["likelihood"][like]["external"] = True
        new = (lambda cls: cls.__new__(cls))(self.__class__)
        new.__dict__ = {k: deepcopy(v) for k, v in self.__dict__.items() if k != "log"}
        return new


class CorrectCounter(ConvergenceCriterion):
    r"""
    This convergence criterion determines convergence by requiring that the GP's
    predictions of the posterior values in the last :math:`n` steps are correct up to a
    certain threshold. This condition is fulfilled if

    .. math::

        |f(x)-\overline{f}_{\mathrm{GP}}(x)| < (f_{\mathrm{max}}(x) - f(x)) \cdot r + a

    where the parameters :math:`r` and :math:`a` are the relative and absolute
    tolerances controlled by the `reltol` and `abstol` parameters.
    We set the "value" of the criterion to be the maximum difference of the GP
    prediction and the true posterior in the last batch of accepted evaluations.
    Furthermore this class contains an internal list `thres` which contains the
    threshold values corresponding to this difference.

    Parameters
    ----------
    prior : model prior instance
        The prior of the model used. This is not needed in this specific
        convergence criterion so you may pass anything here.

    params : dict
        Dict with the following keys:

        * ``"n_correct"``: Number of consecutive samples which need to be under the
                           threshold
        * ``"reltol"``: Relative tolerance parameter
        * ``"abstol"``: Absolute tolerance parameter
        * ``"verbose"``: Verbosity

    """

    def __init__(self, prior, params):
        d = prior.d()
        self.ncorrect = params.get("n_correct", 5)
<<<<<<< HEAD
        self.reltol = params.get("reltol", 0.01)
        self.abstol = params.get("abstol", 1e-3)
=======
        reltol = params.get("reltol", 0.01)
        if isinstance(reltol, str):
            try:
                assert (reltol[-1] == "l" or reltol[-1] == "s")
                if reltol[-1] == "l":
                    reltol = float(reltol[:-1]) * nstd_of_cl(d, 0.6827)
                elif reltol[-1] == "s":
                    reltol = float(reltol[:-1]) * nstd_of_cl(d, 0.6827)**2.
            except:
                raise("The 'reltol' parameter can either be a number " + \
                    f"or a string with a number followed by 'l' or 's'. Got {reltol}")
        self.reltol = reltol
        abstol = params.get("abstol", "0.01s")
        if isinstance(abstol, str):
            try:
                assert (abstol[-1] == "l" or abstol[-1] == "s")
                if abstol[-1] == "l":
                    abstol = float(abstol[:-1]) * nstd_of_cl(d, 0.6827)
                elif abstol[-1] == "s":
                    abstol = float(abstol[:-1]) * nstd_of_cl(d, 0.6827)**2.
            except:
                raise("The 'abstol' parameter can either be a number " + \
                    f"or a string with a number followed by 'l' or 's'. Got {abstol}")
        self.abstol = abstol
>>>>>>> afddce2a
        self.verbose = params.get("verbose", 0)
        self.values = []
        self.n_posterior_evals = []
        self.n_accepted_evals = []
        self.thres = []
        self.n_pred = 0

    def is_converged(self, gp, gp_2=None, new_X=None, new_y=None, pred_y=None):
        self.criterion_value(gp, new_X=new_X, new_y=new_y, pred_y=pred_y)
        return self.n_pred > self.ncorrect

    def criterion_value(self, gp, gp_2=None, new_X=None, new_y=None, pred_y=None):
        n_new = len(new_y)
        assert(n_new == len(pred_y))
        max_val = 0
        max_diff = 0
        max_thres = 0
        for yn, yl in zip(new_y, pred_y):
            # rel_difference = np.abs((yl - gp.y_max) / (yn - gp.y_max) - 1.)
            diff = np.abs(yl - yn)
            thres = np.abs(yn - gp.y_max) * self.reltol + self.abstol
            if diff / thres > max_val:
                max_val = diff / thres
                max_diff = diff
                max_thres = thres
            if diff < thres:
                self.n_pred += 1
                if self.verbose > 0:
                    print(f"Already {self.n_pred} correctly predicted \n")
            else:
                self.n_pred = 0
                if self.verbose > 0:
                    print("Mispredict...")
        self.values.append(max_diff if n_new > 0 else self.values[-1])
        self.thres.append(max_thres if n_new > 0 else self.thres[-1])
        self.n_posterior_evals.append(gp.n_total)
        self.n_accepted_evals.append(gp.n)
        return max_val if n_new > 0 else self.values[-1]<|MERGE_RESOLUTION|>--- conflicted
+++ resolved
@@ -140,15 +140,9 @@
 
     def criterion_value(self, gp, gp_2=None):
         self.values.append(np.nan)
-<<<<<<< HEAD
-        self.n_posterior_evals.append(gp.n_total_evals)
-        self.n_accepted_evals.append(gp.n_accepted_evals)
-        self.thres.append(np.nan)
-=======
         self.thres.append(np.nan)
         self.n_posterior_evals.append(gp.n_total)
         self.n_accepted_evals.append(gp.n)
->>>>>>> afddce2a
         return np.nan
 
     def is_converged(self, gp, gp_2=None, new_X=None, new_y=None, pred_y=None):
@@ -435,10 +429,6 @@
     def __init__(self, prior, params):
         d = prior.d()
         self.ncorrect = params.get("n_correct", 5)
-<<<<<<< HEAD
-        self.reltol = params.get("reltol", 0.01)
-        self.abstol = params.get("abstol", 1e-3)
-=======
         reltol = params.get("reltol", 0.01)
         if isinstance(reltol, str):
             try:
@@ -463,7 +453,6 @@
                 raise("The 'abstol' parameter can either be a number " + \
                     f"or a string with a number followed by 'l' or 's'. Got {abstol}")
         self.abstol = abstol
->>>>>>> afddce2a
         self.verbose = params.get("verbose", 0)
         self.values = []
         self.n_posterior_evals = []
