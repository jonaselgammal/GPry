import sys
import warnings
from math import log
from numbers import Number

import numpy as np
from numpy.linalg import det
from numpy import trace as tr

import scipy.optimize
from scipy.special import logsumexp

from sklearn.base import clone
from sklearn.base import is_regressor
from joblib import Parallel, delayed
from sklearn.multioutput import MultiOutputRegressor
from sklearn.utils import check_random_state
from sklearn.utils.optimize import _check_optimize_result
from gpry.acquisition_functions import Log_exp
from gpry.acquisition_functions import is_acquisition_function
from gpry.gpr import GaussianProcessRegressor

from gpry.mpi import mpi_comm, mpi_rank, is_main_process, \
    split_number_for_parallel_processes, multi_gather_array

from copy import deepcopy
from functools import partial

import pdb


class GP_Acquisition(object):
    """Run Gaussian Process acquisition.

    Works similarly to a GPRegressor but instead of optimizing the kernel's
    hyperparameters it optimizes the Acquisition function in order to find one
    or multiple points at which the likelihood/posterior should be evaluated
    next.

    Furthermore contains a framework for different lying strategies in order to
    improve the performance if multiple processors are available

    Use this class directly if you want to control the iterations of your
    bayesian quadrature loop.

    Parameters
    ----------
    bounds : array
        Bounds in which to optimize the acquisition function,
        assumed to be of shape (d,2) for d dimensional prior

    proposal : python function, optional (default: uniform sampling in prior)
        A function to generate samples for the acquisition function.
        Should return a single point upon each call, i.e. a shape (d,)-array

    acq_func : GPry Acquisition Function, optional (default: "Log_exp")
        Acquisition function to maximize/minimize. If none is given the
        `Log_exp` acquisition function will be used

    acq_optimizer : string or callable, optional (default: "auto")
        Can either be one of the internally supported optimizers for optimizing
        the acquisition function, specified by a string, or an externally
        defined optimizer passed as a callable. If a callable is passed, it
        must have the signature::

            def optimizer(obj_func, initial_guess, bounds):
                # * 'obj_func' is the objective function to be maximized, which
                #   takes the hyperparameters theta as parameter and an
                #   optional flag eval_gradient, which determines if the
                #   gradient is returned additionally to the function value
                # * 'initial_guess': the initial value for X, which can be
                #   used by local optimizers
                # * 'bounds': the bounds on the values of X
                ....
                # Returned are the best found X and
                # the corresponding value of the target function.
                return X_opt, func_min

        if set to 'auto' either the 'fmin_l_bfgs_b' or 'sampling' algorithm
        from scipy.optimize is used depending on whether gradient information
        is available or not.

        .. note::
            The default optimizers are designed to **maximize** the acquisition
            function.

    preprocessing_X : X-preprocessor, Pipeline_X, optional (default: None)
        Single preprocessor or pipeline of preprocessors for X. Preprocessing
        makes sense if the scales along the different dimensions are vastly
        different which means that the optimizer struggles to find the maximum
        of the acquisition function. If None is passed the data is not
        preprocessed.

    n_restarts_optimizer : int, default=0
        The number of restarts of the optimizer for finding the maximum of the
        acquisition function. The first run of the optimizer is performed from
        the last X fit to the model if available, otherwise it is drawn at
        random.

        The remaining ones (if any) from X's sampled uniform randomly
        from the space of allowed X-values. Note that n_restarts_optimizer == 0
        implies that one run is performed.

    random_state : int or numpy.RandomState, optional
        The generator used to initialize the centers. If an integer is
        given, it fixes the seed. Defaults to the global numpy random
        number generator.

    zeta_scaling : float, optional (default: 1.1)
        The scaling of the acquisition function's zeta parameter with dimensionality
        (Only if "Log_exp" is passed as acquisition_function)

    verbose : 1, 2, 3, optional (default: 1)
        Level of verbosity. 3 prints Infos, Warnings and Errors, 2
        Warnings and Errors, and 1 only Errors. Should be set to 2 or 3 if
        problems arise.

    Attributes
    ----------

    gpr_ : GaussianProcessRegressor
            The GP Regressor which is currently used for optimization.

    """

    def __init__(self, bounds,
                 proposal = None,
                 acq_func="Log_exp",
                 acq_optimizer="fmin_l_bfgs_b",
                 n_restarts_optimizer=0,
                 n_repeats_propose=0,
                 preprocessing_X=None,
                 random_state=None,
<<<<<<< HEAD
                 verbose=1,
                 random_proposal_fraction=None,
                 zeta_scaling = None):
=======
                 zeta_scaling=1.1,
                 verbose=1):
>>>>>>> 77558b64

        self.bounds = bounds
        self.n_d = np.shape(bounds)[0]
        self.obj_func = None

        self.rng = check_random_state(random_state)
        if random_proposal_fraction > 1. or random_proposal_fraction < 0.:
          raise ValueError("Cannot pass a fraction outside of [0,1]. You passed {} for 'random_proposal_fraction'.".format(random_proposal_fraction))

        random_proposal = partial(scipy.stats.uniform.rvs,loc=self.bounds[:,0],scale=self.bounds[:,1],size=self.n_d)
        if random_proposal_fraction is None or random_proposal_fraction == 0.:
          self.proposal = proposal
          # If nothing is provided for the proposal, we use a uniform sampling
          if self.proposal is None:
            self.proposal = random_proposal
        else:
          def prop(*args,**kwargs):
            if np.random.random() > random_proposal_fraction:
              return proposal(*args,**kwargs)
            else:
              return random_proposal(*args,**kwargs)
          self.proposal = prop
            

        if is_acquisition_function(acq_func):
            self.acq_func = acq_func
        elif acq_func == "Log_exp":
            # If the Log_exp acquisition function is chosen it's zeta is set
            # automatically using the dimensionality of the prior.
<<<<<<< HEAD
            self.acq_func = Log_exp(dimension=self.n_d,zeta_scaling=zeta_scaling)
=======
            self.acq_func = Log_exp(dimension=self.n_d, zeta_scaling=zeta_scaling)
>>>>>>> 77558b64
        else:
            raise TypeError("acq_func needs to be an Acquisition_Function "
                            "or 'Log_exp', instead got %s" % acq_func)

        # Configure optimizer
        # decide optimizer based on gradient information
        if acq_optimizer == "auto":
            if self.acq_func.hasgradient:
                self.acq_optimizer = "fmin_l_bfgs_b"
            else:
                self.acq_optimizer = "sampling"

        elif isinstance(acq_optimizer, str):
            if acq_optimizer == "fmin_l_bfgs_b":
                if not self.acq_func.hasgradient:
                    raise ValueError(
                        "In order to use the 'fmin_l_bfgs_b' "
                        "optimizer the acquisition function needs to be able "
                        "to return gradients. Got %s" % self.acq_func)
                self.acq_optimizer = "fmin_l_bfgs_b"
            elif acq_optimizer == "sampling":
                self.acq_optimizer = "sampling"
            else:
                raise ValueError("Supported internal optimizers are 'auto', "
                                 "'lbfgs' or 'sampling', "
                                 "got {0}".format(acq_optimizer))
        else:
            self.acq_optimizer = acq_optimizer

        self.n_restarts_optimizer = n_restarts_optimizer
        self.n_repeats_propose = n_repeats_propose

        self.preprocessing_X = preprocessing_X

        self.verbose = verbose

        self.mean_ = None
        self.cov = None

    def propose(self, gpr, i, random_state=None):

        # If we do a first-time run, use this
        if not self.obj_func:

            # Check whether gpr is a GP regressor
            if not is_regressor(gpr):
                raise ValueError("surrogate model has to be a GP Regressor. "
                                 "Got %s instead." % gpr)

            # Check whether the GP has been fit to data before
            if not hasattr(gpr, "X_train_"):
                raise AttributeError(
                    "The model which is given has not been fed "
                    "any points. Please make sure, that the model already "
                    "contains data when trying to optimize an acquisition "
                    "function on it as optimizing priors is not supported yet.")

            # Make the surrogate instance so it can be used in the objective
            # function
            self.gpr_ = gpr

            def obj_func(X, eval_gradient=False):

                # Check inputs
                X = np.asarray(X)
                X = np.expand_dims(X, axis=0)
                if X.ndim != 2:
                    raise ValueError("X is {}-dimensional, however, "
                                     "it must be 2-dimensional.".format(X.ndim))
                if self.preprocessing_X is not None:
                    X = self.preprocessing_X.inverse_transform(X)

                if eval_gradient:
                    acq, grad = self.acq_func(X, self.gpr_,
                                              eval_gradient=True)
                    return -1*acq, -1*grad
                else:
                    return -1 * self.acq_func(X, self.gpr_,
                                              eval_gradient=False)

            self.obj_func = obj_func

        # Preprocessing
        if self.preprocessing_X is not None:
            transformed_bounds = self.preprocessing_X.transform_bounds(
                self.bounds)
        else:
            transformed_bounds = self.bounds

        if i==-1:
            # Perform first run from last training point
            x0 = self.gpr_.X_train[-1]
            if self.preprocessing_X is not None:
                x0 = self.preprocessing_X.transform(x0)
            return self._constrained_optimization(self.obj_func, x0,
                                                  transformed_bounds)
        else:
            n_tries = 10 * self.bounds.shape[0] * self.n_restarts_optimizer
            x0s = np.empty((self.n_repeats_propose+1,self.bounds.shape[0]))
            values = np.empty(self.n_repeats_propose+1)
            ifull = 0
            for n_try in range(n_tries):
                x0 = self.proposal(random_state = random_state)
                value = self.acq_func(x0, self.gpr_)
                if not np.isfinite(value):
                    continue
                x0s[ifull] = x0
                values[ifull] = value
                ifull += 1
                if ifull > self.n_repeats_propose:
                    x0 = x0s[np.argmax(values)]
                    if self.preprocessing_X is not None:
                        x0 = self.preprocessing_X.transform(x0)
                    return self._constrained_optimization(self.obj_func, x0,
                                                        transformed_bounds)
            # if there's at least one finite value try optimizing from
            # there, otherwise take the last x0 and add that to the GP
            if ifull > 0:
                x0 = x0s[np.argmax(values[:ifull])]
                if self.preprocessing_X is not None:
                    x0 = self.preprocessing_X.transform(x0)
                return self._constrained_optimization(self.obj_func, x0,
                                                    transformed_bounds)
            else:
                #quit()
                if self.verbose > 1:
                    print(f"of {n_tries} initial samples for the "
                           "acquisition optimizer none returned a "
                           "finite value")
                if self.preprocessing_X is not None:
                    x0 = self.preprocessing_X.transform(x0)
                return x0, -1*value

    def multi_add(self, gpr, n_points = 1, random_state = None):
        """Method to query multiple points where the objective function
        shall be evaluated. The strategy which is used to query multiple
        points is by using the :math:`f(x)\sim \mu(x)` strategy and and not
        changing the hyperparameters of the model.

        This is done to increase speed since then the blockwise matrix
        inversion lemma can be used to invert the K matrix. The optimization
        for a single point is done using the :meth:`optimize_acq_func` method.

        Parameters
        ----------

        gpr : GaussianProcessRegressor
            The GP Regressor which is used as surrogate model.

        n_points : int, optional (default=1)
            Number of points returned by the optimize method
            If the value is 1, a single point to evaluate is returned.

            Otherwise a list of points to evaluate is returned of size
            n_points. This is useful if you can evaluate your objective
            in parallel, and thus obtain more objective function evaluations
            per unit of time.

        Returns
        -------

        X : numpy.ndarray, shape = (X_dim, n_points)
            The X values of the found optima
        fval : numpy.ndarray, shape = (n_points,)
            The values of the acquisition function at X_opt
        """

        # Check if n_points is positive and an integer
        if not (isinstance(n_points, int) and n_points > 0):
            raise ValueError(
                "n_points should be int > 0, got " + str(n_points)
            )
        if is_main_process:
            # Initialize arrays for storing the optimized points
            X_opts = np.empty((n_points,
                               gpr.d))
            y_lies = np.empty(n_points)
            acq_vals = np.empty(n_points)
            # Copy the GP instance as it is modified during
            # the optimization. The GP will be reset after the
            # Acquisition is done.
            gpr_ = deepcopy(gpr)
        gpr_ = mpi_comm.bcast(gpr_ if is_main_process else None)
        n_acq_per_process = \
          split_number_for_parallel_processes(self.n_restarts_optimizer)
        n_acq_this_process = n_acq_per_process[mpi_rank]
        i_acq_this_process = sum(n_acq_per_process[:mpi_rank])
        proposal_X = np.empty((n_acq_this_process,gpr_.d))
        acq_X = np.empty((n_acq_this_process,))
        for ipoint in range(n_points):
            # Optimize the acquisition function to get a few possible next proposal points (done in parallel)
            for i in range(n_acq_this_process):
                proposal_X[i],acq_X[i] = self.propose(gpr_, i+i_acq_this_process, random_state = random_state)
            proposal_X_main, acq_X_main = multi_gather_array([proposal_X, acq_X])
            # Reset the objective function, such that afterwards the correct one is used
            self.obj_func = None
            # Now take the best and add it to the gpr (done in sequence)
            if is_main_process:
                # Find out which one of these is the beest
                max_pos = np.argmin(acq_X_main) if np.any(np.isfinite(acq_X_main)) else len(acq_X_main)-1
                X_opt = proposal_X_main[max_pos]
                # Transform X and clip to bounds
                if self.preprocessing_X is not None:
                    X_opt = self.preprocessing_X.inverse_transform(X_opt,
                                                                   copy=True)

                # Get the value of the acquisition function at the optimum value
                acq_val = -1 * acq_X_main[max_pos]
                X_opt = np.array([X_opt])
                # Get the "lie" (prediction of the GP at X)
                y_lie = gpr_.predict(X_opt)
                ##print("\n\n\n\n --- GP ACQ SUMMARY ---- \n")
                ##print(np.hstack([gpr_.X_train,gpr_.y_train[:,None]]))
                ##print(proposal_X_main)
                print("gp_ac.py[{}]={} (pos={},val={}) -- lie = {}".format(ipoint,acq_X_main,max_pos,acq_X_main[max_pos],y_lie))
                ##print(gpr_.predict(X_opt,return_std=True,doprint=False))
                ##print(X_opt,X_opt-gpr_.X_train[-1])
                # Try to append the lie to change uncertainties (and thus acq func)
                # (no need to append if it's the last iteration)
<<<<<<< HEAD
                ##print(ipoint,n_points-1)
                ##print("\n --- DONE GP ACQ SUMMARY ---- \n\n\n\n ")
=======
>>>>>>> 77558b64
                if ipoint < n_points-1:
                    # Take the mean of errors as supposed measurement error
                    if np.iterable(gpr_.noise_level):
                        lie_noise_level = np.array(
                            [np.mean(gpr_.noise_level)])
                        # Add lie to GP
                        gpr_.append_to_data(
                            X_opt, y_lie, noise_level=lie_noise_level,
                            fit=False)
                    else:
                        # Add lie to GP
                        gpr_.append_to_data(X_opt, y_lie, fit=False)
                # Append the points found to the array
                X_opts[ipoint] = X_opt[0]
                y_lies[ipoint] = y_lie[0]
                acq_vals[ipoint] = acq_val
            # Send this new gpr_ instance to all mpi
            gpr_ = mpi_comm.bcast(gpr_ if is_main_process else None)

        return ((X_opts, y_lies, acq_vals) if is_main_process else (None,None,None))

    def multi_optimization(self, gpr, n_points=1, n_cores=1):
        """Method to query multiple points where the objective function
        shall be evaluated. The strategy which is used to query multiple
        points is by using the :math:`f(x)\sim \mu(x)` strategy and and not
        changing the hyperparameters of the model.

        This is done to increase speed since then the blockwise matrix
        inversion lemma can be used to invert the K matrix. The optimization
        for a single point is done using the :meth:`optimize_acq_func` method.

        Parameters
        ----------

        gpr : GaussianProcessRegressor
            The GP Regressor which is used as surrogate model.

        n_points : int, optional (default=1)
            Number of points returned by the optimize method
            If the value is 1, a single point to evaluate is returned.

            Otherwise a list of points to evaluate is returned of size
            n_points. This is useful if you can evaluate your objective
            in parallel, and thus obtain more objective function evaluations
            per unit of time.
        n_cores : int, optional (default=1)
            Number of available cores on the machine. If left as 1 a single
            core is used. otherwise the load of the optimizer is run in
            parallel on multiple processors. If n_restarts_optimizer is
            set to 1 n_cores will be defaulted to 1.

        Returns
        -------

        X : numpy.ndarray, shape = (X_dim, n_points)
            The X values of the found optima
        fval : numpy.ndarray, shape = (n_points,)
            The values of the acquisition function at X_opt
        """
        # Check if n_points is positive and an integer
        if not (isinstance(n_points, int) and n_points > 0):
            raise ValueError(
                "n_points should be int > 0, got " + str(n_points)
            )
        # Initialize arrays for storing the optimized points
        X_opts = np.empty((n_points,
                           gpr.d))
        y_lies = np.empty(n_points)
        acq_vals = np.empty(n_points)
        # Copy the GP instance as it is modified during
        # the optimization. The GP will be reset after the
        # Acquisition is done.
        gpr_ = deepcopy(gpr)
        for i in range(n_points):
            # Optimize the acquisition function to get the next proposal point
            X_opt, acq_val = self.optimize_acq_func(gpr_,
                                                    n_cores=n_cores,
                                                    fit_preprocessor=False)
            # Get the "lie" (prediction of the GP at X)
            y_lie = gpr_.predict(X_opt)
            # No need to append if it's the last iteration
            if i < n_points-1:
                # Take the mean of errors as supposed measurement error
                if np.iterable(gpr_.noise_level):
                    lie_noise_level = np.array(
                        [np.mean(gpr_.noise_level)])
                    # Add lie to GP
                    gpr_.append_to_data(
                        X_opt, y_lie, noise_level=lie_noise_level,
                        fit=False)
                else:
                    # Add lie to GP
                    gpr_.append_to_data(X_opt, y_lie, fit=False)
            # Append the points found to the array
            X_opts[i] = X_opt[0]
            y_lies[i] = y_lie[0]
            acq_vals[i] = acq_val

        return X_opts, y_lies, acq_vals

    def optimize_acq_func(self, gpr,
                          n_cores=1, fit_preprocessor=True):
        """Exposes the optimization method for the acquisition function.

        Parameters
        ----------

        gpr : GaussianProcessRegressor
            The GP Regressor which is used as surrogate model.

        n_cores : int, optional (default=1)
            Number of available cores on the machine. If left as 1 a
            single core is used. otherwise the load of the optimizer
            is run in parallel on multiple processors. If n_restarts_optimizer
            is set to 1 n_cores will be defaulted to 1.

        fit_preprocessor : bool, optional (default=True)
            Whether the preprocessor shall be refit. Should be set to `True`
            except if performing multiple acquisitions with the same regressor
            and lying to the model.

        Returns
        -------
        X_opt : numpy.ndarray, shape = (X_dim,)
            The X value of the found optimum
        func : float
            The value of the acquisition function at X_opt
        """

        if self.n_restarts_optimizer == 0:
            n_cores = 1

        # Check whether gpr is a GP regressor
        if not is_regressor(gpr):
            raise ValueError("surrogate model has to be a GP Regressor. "
                             "Got %s instead." % gpr)

        # Check whether the GP has been fit to data before
        if not hasattr(gpr, "X_train_"):
            raise AttributeError(
                "The model which is given has not been fed "
                "any points. Please make sure, that the model already "
                "contains data when trying to optimize an acquisition "
                "function on it as optimizing priors is not supported yet.")

        # Preprocessing
        if self.preprocessing_X is not None:
            if fit_preprocessor:
                # Fit preprocessor
                X_train = gpr.X_train
                y_train = gpr.y_train
                self.preprocessing_X.fit(X_train, y_train)
            # Transform bounds
            transformed_bounds = self.preprocessing_X.transform_bounds(
                self.bounds)
        else:
            transformed_bounds = self.bounds

        # Make the surrogate instance so it can be used in the objective
        # function
        self.gpr_ = gpr

        def obj_func(X, eval_gradient=False):

            # Check inputs
            X = np.asarray(X)
            X = np.expand_dims(X, axis=0)
            if X.ndim != 2:
                raise ValueError("X is {}-dimensional, however, "
                                 "it must be 2-dimensional.".format(X.ndim))
            if self.preprocessing_X is not None:
                X = self.preprocessing_X.inverse_transform(X)

            if eval_gradient:
                acq, grad = self.acq_func(X, self.gpr_,
                                          eval_gradient=True)
                #print("acq: ",X, acq, grad)
                return -1*acq, -1*grad
            else:
                return -1 * self.acq_func(X, self.gpr_,
                                          eval_gradient=False)

        optima_X = np.empty((self.n_restarts_optimizer+1,
                             self.n_d))
        optima_acq_func = np.empty(self.n_restarts_optimizer+1)

        # Perform first run from last training point
        x0 = self.gpr_.X_train[-1]
        if self.preprocessing_X is not None:
            x0 = self.preprocessing_X.transform(x0)
        optima_X[0], optima_acq_func[0] = \
            self._constrained_optimization(obj_func, x0,
                                           transformed_bounds)

        # Additional runs are performed from uniform chosen initial X's
        if self.n_restarts_optimizer > 0:
            # Draw a number of random initial points and choose the best ones
            # to start the optimizer from there
            n_starting_points_left = self.n_restarts_optimizer
            x0 = np.empty((self.n_restarts_optimizer,
                           self.n_d))
            n_tries = 10 * self.bounds.shape[0] * self.n_restarts_optimizer
            while n_starting_points_left > 0:
                X_initial = np.empty((n_tries, self.n_d))
                for i in range(n_tries):
                    X_initial[i] = self.proposal()
                values = self.acq_func(X_initial, self.gpr_)
                mask = np.isfinite(values)
                X_initial = X_initial[mask]
                values = values[mask]
                if len(X_initial) >= n_starting_points_left:
                    x0[-n_starting_points_left:] = \
                        X_initial[np.argsort(values)[-n_starting_points_left:]]
                    n_starting_points_left -= len(X_initial)
                elif len(X_initial) > 0:
                    x0[-n_starting_points_left:-n_starting_points_left+len(X_initial)] = \
                        X_initial
                    n_starting_points_left -= len(X_initial)
                else:
                    if self.verbose > 1:
                        print(f"warning: of {n_tries} initial samples for the "
                              "acquisition optimizer none returned a finite value")

            if self.preprocessing_X is not None:
                x0 = self.preprocessing_X.transform(x0)

            for i, x_i in enumerate(x0):
                optima_X[i+1], optima_acq_func[i+1] = \
                    self._constrained_optimization(obj_func, x_i,
                                                   transformed_bounds)
            # Select result from run with maximal acquisition function
            max_pos = np.argmin(optima_acq_func)
            X_opt = optima_X[max_pos]
            # Transform X and clip to bounds
            if self.preprocessing_X is not None:
                X_opt = self.preprocessing_X.inverse_transform(X_opt,
                                                               copy=True)
            X_opt = np.clip(X_opt, self.bounds[:, 0], self.bounds[:, 1])

            # Get the value of the acquisition function at the optimum value
            acq_val = -1 * optima_acq_func[max_pos]
            X_opt = np.array([X_opt])

        else:
            X_opt = np.atleast_2d(optima_X[0])
            acq_val = -1 * np.array([optima_acq_func[0]])

        return X_opt, acq_val

    def _constrained_optimization(self, obj_func, initial_X, bounds):

        if self.acq_optimizer == "fmin_l_bfgs_b":
            # with warnings.catch_warnings():
            #     warnings.simplefilter("ignore")
            opt_res = scipy.optimize.fmin_l_bfgs_b(
                obj_func, initial_X, args={"eval_gradient": True},
                bounds=bounds, approx_grad=False)
            theta_opt, func_min = opt_res[0], opt_res[1]
        elif self.acq_optimizer == "sampling":
            opt_res = scipy.optimize.minimize(
                obj_func, initial_X, args=(False), method="Powell",
                bounds=bounds)
            theta_opt, func_min = opt_res.x, opt_res.fun
        elif callable(self.acq_optimizer):
            theta_opt, func_min = \
                self.acq_optimizer(obj_func, initial_X, bounds=bounds)
        else:
            raise ValueError("Unknown optimizer %s." % self.acq_optimizer)

        return theta_opt, func_min

    def _has_already_been_sampled(self, gpr, new_X):
        """
        Method for determining whether points which have been found by the
        acquisition algorithm are already in the GP. This is called from the
        optimize_acq_func method to determine whether points may have been
        sampled multiple times which could break the GP.
        This is meant to be used for a **single** point new_X.
        """
        X_train = np.copy(gpr.X_train)

        for i, xi in enumerate(X_train):
            if np.allclose(new_X, xi):
                if self.verbose > 1:
                    warnings.warn("A point has been sampled multiple times. "
                                  "Excluding this.")
                return True
        return False<|MERGE_RESOLUTION|>--- conflicted
+++ resolved
@@ -131,14 +131,9 @@
                  n_repeats_propose=0,
                  preprocessing_X=None,
                  random_state=None,
-<<<<<<< HEAD
                  verbose=1,
                  random_proposal_fraction=None,
                  zeta_scaling = None):
-=======
-                 zeta_scaling=1.1,
-                 verbose=1):
->>>>>>> 77558b64
 
         self.bounds = bounds
         self.n_d = np.shape(bounds)[0]
@@ -168,11 +163,7 @@
         elif acq_func == "Log_exp":
             # If the Log_exp acquisition function is chosen it's zeta is set
             # automatically using the dimensionality of the prior.
-<<<<<<< HEAD
-            self.acq_func = Log_exp(dimension=self.n_d,zeta_scaling=zeta_scaling)
-=======
             self.acq_func = Log_exp(dimension=self.n_d, zeta_scaling=zeta_scaling)
->>>>>>> 77558b64
         else:
             raise TypeError("acq_func needs to be an Acquisition_Function "
                             "or 'Log_exp', instead got %s" % acq_func)
@@ -392,11 +383,6 @@
                 ##print(X_opt,X_opt-gpr_.X_train[-1])
                 # Try to append the lie to change uncertainties (and thus acq func)
                 # (no need to append if it's the last iteration)
-<<<<<<< HEAD
-                ##print(ipoint,n_points-1)
-                ##print("\n --- DONE GP ACQ SUMMARY ---- \n\n\n\n ")
-=======
->>>>>>> 77558b64
                 if ipoint < n_points-1:
                     # Take the mean of errors as supposed measurement error
                     if np.iterable(gpr_.noise_level):
