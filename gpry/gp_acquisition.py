import sys
import warnings
from math import log
from numbers import Number

import numpy as np
from numpy.linalg import det
from numpy import trace as tr

import scipy.optimize
from scipy.special import logsumexp

from sklearn.base import clone
from sklearn.base import is_regressor
from joblib import Parallel, delayed
from sklearn.multioutput import MultiOutputRegressor
from sklearn.utils import check_random_state
from sklearn.utils.optimize import _check_optimize_result
from gpry.acquisition_functions import Log_exp
from gpry.acquisition_functions import is_acquisition_function
from gpry.gpr import GaussianProcessRegressor
from gpry.proposal import UniformProposer

from gpry.mpi import mpi_comm, mpi_rank, is_main_process, \
    split_number_for_parallel_processes, multi_gather_array

from copy import deepcopy
from functools import partial

import pdb


class GP_Acquisition(object):
    """Run Gaussian Process acquisition.

    Works similarly to a GPRegressor but instead of optimizing the kernel's
    hyperparameters it optimizes the Acquisition function in order to find one
    or multiple points at which the likelihood/posterior should be evaluated
    next.

    Furthermore contains a framework for different lying strategies in order to
    improve the performance if multiple processors are available

    Use this class directly if you want to control the iterations of your
    bayesian quadrature loop.

    Parameters
    ----------
    bounds : array
        Bounds in which to optimize the acquisition function,
        assumed to be of shape (d,2) for d dimensional prior

    proposer : Proposer object, optional (default: "UniformProposer")
        Proposer to propose points from which the acquisition function should be optimized.

    acq_func : GPry Acquisition Function, optional (default: "Log_exp")
        Acquisition function to maximize/minimize. If none is given the
        `Log_exp` acquisition function will be used

    acq_optimizer : string or callable, optional (default: "auto")
        Can either be one of the internally supported optimizers for optimizing
        the acquisition function, specified by a string, or an externally
        defined optimizer passed as a callable. If a callable is passed, it
        must have the signature::

            def optimizer(obj_func, initial_guess, bounds):
                # * 'obj_func' is the objective function to be maximized, which
                #   takes the hyperparameters theta as parameter and an
                #   optional flag eval_gradient, which determines if the
                #   gradient is returned additionally to the function value
                # * 'initial_guess': the initial value for X, which can be
                #   used by local optimizers
                # * 'bounds': the bounds on the values of X
                ....
                # Returned are the best found X and
                # the corresponding value of the target function.
                return X_opt, func_min

        if set to 'auto' either the 'fmin_l_bfgs_b' or 'sampling' algorithm
        from scipy.optimize is used depending on whether gradient information
        is available or not.

        .. note::
            The default optimizers are designed to **maximize** the acquisition
            function.

    preprocessing_X : X-preprocessor, Pipeline_X, optional (default: None)
        Single preprocessor or pipeline of preprocessors for X. Preprocessing
        makes sense if the scales along the different dimensions are vastly
        different which means that the optimizer struggles to find the maximum
        of the acquisition function. If None is passed the data is not
        preprocessed.

    n_restarts_optimizer : int, default=0
        The number of restarts of the optimizer for finding the maximum of the
        acquisition function. The first run of the optimizer is performed from
        the last X fit to the model if available, otherwise it is drawn at
        random.

        The remaining ones (if any) from X's sampled uniform randomly
        from the space of allowed X-values. Note that n_restarts_optimizer == 0
        implies that one run is performed.

    random_state : int or numpy.RandomState, optional
        The generator used to initialize the centers. If an integer is
        given, it fixes the seed. Defaults to the global numpy random
        number generator.

    zeta_scaling : float, optional (default: 1.1)
        The scaling of the acquisition function's zeta parameter with dimensionality
        (Only if "Log_exp" is passed as acquisition_function)

    verbose : 1, 2, 3, optional (default: 1)
        Level of verbosity. 3 prints Infos, Warnings and Errors, 2
        Warnings and Errors, and 1 only Errors. Should be set to 2 or 3 if
        problems arise.

    Attributes
    ----------

    gpr_ : GaussianProcessRegressor
            The GP Regressor which is currently used for optimization.

    """

    def __init__(self, bounds,
                 proposer = None,
                 acq_func="Log_exp",
                 acq_optimizer="fmin_l_bfgs_b",
                 n_restarts_optimizer=0,
                 n_repeats_propose=0,
                 preprocessing_X=None,
                 random_state=None,
                 verbose=1,
                 random_proposal_fraction=None,
                 zeta_scaling = None):

        self.bounds = bounds
        self.n_d = np.shape(bounds)[0]
<<<<<<< HEAD
        self.obj_func = None

        self.rng = check_random_state(random_state)
        if random_proposal_fraction > 1. or random_proposal_fraction < 0.:
          raise ValueError("Cannot pass a fraction outside of [0,1]. You passed {} for 'random_proposal_fraction'.".format(random_proposal_fraction))

        random_proposal = partial(scipy.stats.uniform.rvs,loc=self.bounds[:,0],scale=self.bounds[:,1],size=self.n_d)
        if random_proposal_fraction is None or random_proposal_fraction == 0.:
          self.proposal = proposal
          # If nothing is provided for the proposal, we use a uniform sampling
          if self.proposal is None:
            self.proposal = random_proposal
        else:
          def prop(*args,**kwargs):
            if np.random.random() > random_proposal_fraction:
              return proposal(*args,**kwargs)
            else:
              return random_proposal(*args,**kwargs)
          self.proposal = prop
            
=======
        self.proposer = proposer
        self.obj_func = None

        self.rng = check_random_state(random_state)

        # If nothing is provided for the proposal, we use a uniform sampling
        if self.proposer is None:
          self.proposer = UniformProposer(self.bounds,self.n_d)
>>>>>>> f47c68ca

        if is_acquisition_function(acq_func):
            self.acq_func = acq_func
        elif acq_func == "Log_exp":
            # If the Log_exp acquisition function is chosen it's zeta is set
            # automatically using the dimensionality of the prior.
            self.acq_func = Log_exp(dimension=self.n_d, zeta_scaling=zeta_scaling)
        else:
            raise TypeError("acq_func needs to be an Acquisition_Function "
                            "or 'Log_exp', instead got %s" % acq_func)

        # Configure optimizer
        # decide optimizer based on gradient information
        if acq_optimizer == "auto":
            if self.acq_func.hasgradient:
                self.acq_optimizer = "fmin_l_bfgs_b"
            else:
                self.acq_optimizer = "sampling"

        elif isinstance(acq_optimizer, str):
            if acq_optimizer == "fmin_l_bfgs_b":
                if not self.acq_func.hasgradient:
                    raise ValueError(
                        "In order to use the 'fmin_l_bfgs_b' "
                        "optimizer the acquisition function needs to be able "
                        "to return gradients. Got %s" % self.acq_func)
                self.acq_optimizer = "fmin_l_bfgs_b"
            elif acq_optimizer == "sampling":
                self.acq_optimizer = "sampling"
            else:
                raise ValueError("Supported internal optimizers are 'auto', "
                                 "'lbfgs' or 'sampling', "
                                 "got {0}".format(acq_optimizer))
        else:
            self.acq_optimizer = acq_optimizer

        self.n_restarts_optimizer = n_restarts_optimizer
        self.n_repeats_propose = n_repeats_propose

        self.preprocessing_X = preprocessing_X

        self.verbose = verbose

        self.mean_ = None
        self.cov = None

    def propose(self, gpr, i, random_state=None):

        # If we do a first-time run, use this
        if not self.obj_func:

            # Check whether gpr is a GP regressor
            if not is_regressor(gpr):
                raise ValueError("surrogate model has to be a GP Regressor. "
                                 "Got %s instead." % gpr)

            # Check whether the GP has been fit to data before
            if not hasattr(gpr, "X_train_"):
                raise AttributeError(
                    "The model which is given has not been fed "
                    "any points. Please make sure, that the model already "
                    "contains data when trying to optimize an acquisition "
                    "function on it as optimizing priors is not supported yet.")

            # Make the surrogate instance so it can be used in the objective
            # function
            self.gpr_ = gpr

            def obj_func(X, eval_gradient=False):

                # Check inputs
                X = np.asarray(X)
                X = np.expand_dims(X, axis=0)
                if X.ndim != 2:
                    raise ValueError("X is {}-dimensional, however, "
                                     "it must be 2-dimensional.".format(X.ndim))
                if self.preprocessing_X is not None:
                    X = self.preprocessing_X.inverse_transform(X)

                if eval_gradient:
                    acq, grad = self.acq_func(X, self.gpr_,
                                              eval_gradient=True)
                    return -1*acq, -1*grad
                else:
                    return -1 * self.acq_func(X, self.gpr_,
                                              eval_gradient=False)

            self.obj_func = obj_func

        # Preprocessing
        if self.preprocessing_X is not None:
            transformed_bounds = self.preprocessing_X.transform_bounds(
                self.bounds)
        else:
            transformed_bounds = self.bounds

        if i==-1:
            # Perform first run from last training point
            x0 = self.gpr_.X_train[-1]
            if self.preprocessing_X is not None:
                x0 = self.preprocessing_X.transform(x0)
            return self._constrained_optimization(self.obj_func, x0,
                                                  transformed_bounds)
        else:
            n_tries = 10 * self.bounds.shape[0] * self.n_restarts_optimizer
            x0s = np.empty((self.n_repeats_propose+1,self.bounds.shape[0]))
            values = np.empty(self.n_repeats_propose+1)
            ifull = 0
            for n_try in range(n_tries):
                x0 = self.proposer.get(random_state = random_state)
                value = self.acq_func(x0, self.gpr_)
                if not np.isfinite(value):
                    continue
                x0s[ifull] = x0
                values[ifull] = value
                ifull += 1
                if ifull > self.n_repeats_propose:
                    x0 = x0s[np.argmax(values)]
                    if self.preprocessing_X is not None:
                        x0 = self.preprocessing_X.transform(x0)
                    return self._constrained_optimization(self.obj_func, x0,
                                                        transformed_bounds)
            # if there's at least one finite value try optimizing from
            # there, otherwise take the last x0 and add that to the GP
            if ifull > 0:
                x0 = x0s[np.argmax(values[:ifull])]
                if self.preprocessing_X is not None:
                    x0 = self.preprocessing_X.transform(x0)
                return self._constrained_optimization(self.obj_func, x0,
                                                    transformed_bounds)
            else:
                #quit()
                if self.verbose > 1:
                    print(f"of {n_tries} initial samples for the "
                           "acquisition optimizer none returned a "
                           "finite value")
                if self.preprocessing_X is not None:
                    x0 = self.preprocessing_X.transform(x0)
                return x0, -1*value

    def multi_add(self, gpr, n_points = 1, random_state = None):
        """Method to query multiple points where the objective function
        shall be evaluated. The strategy which is used to query multiple
        points is by using the :math:`f(x)\sim \mu(x)` strategy and and not
        changing the hyperparameters of the model.

        This is done to increase speed since then the blockwise matrix
        inversion lemma can be used to invert the K matrix. The optimization
        for a single point is done using the :meth:`optimize_acq_func` method.

        Parameters
        ----------

        gpr : GaussianProcessRegressor
            The GP Regressor which is used as surrogate model.

        n_points : int, optional (default=1)
            Number of points returned by the optimize method
            If the value is 1, a single point to evaluate is returned.

            Otherwise a list of points to evaluate is returned of size
            n_points. This is useful if you can evaluate your objective
            in parallel, and thus obtain more objective function evaluations
            per unit of time.

        Returns
        -------

        X : numpy.ndarray, shape = (X_dim, n_points)
            The X values of the found optima
        fval : numpy.ndarray, shape = (n_points,)
            The values of the acquisition function at X_opt
        """

        # Check if n_points is positive and an integer
        if not (isinstance(n_points, int) and n_points > 0):
            raise ValueError(
                "n_points should be int > 0, got " + str(n_points)
            )
        if is_main_process:
            # Initialize arrays for storing the optimized points
            X_opts = np.empty((n_points,
                               gpr.d))
            y_lies = np.empty(n_points)
            acq_vals = np.empty(n_points)
            # Copy the GP instance as it is modified during
            # the optimization. The GP will be reset after the
            # Acquisition is done.
            gpr_ = deepcopy(gpr)
        gpr_ = mpi_comm.bcast(gpr_ if is_main_process else None)
        n_acq_per_process = \
          split_number_for_parallel_processes(self.n_restarts_optimizer)
        n_acq_this_process = n_acq_per_process[mpi_rank]
        i_acq_this_process = sum(n_acq_per_process[:mpi_rank])
        proposal_X = np.empty((n_acq_this_process,gpr_.d))
        acq_X = np.empty((n_acq_this_process,))
        for ipoint in range(n_points):
            # Optimize the acquisition function to get a few possible next proposal points (done in parallel)
            for i in range(n_acq_this_process):
                proposal_X[i],acq_X[i] = self.propose(gpr_, i+i_acq_this_process, random_state = random_state)
            proposal_X_main, acq_X_main = multi_gather_array([proposal_X, acq_X])
            # Reset the objective function, such that afterwards the correct one is used
            self.obj_func = None
            # Now take the best and add it to the gpr (done in sequence)
            if is_main_process:
                # Find out which one of these is the beest
                max_pos = np.argmin(acq_X_main) if np.any(np.isfinite(acq_X_main)) else len(acq_X_main)-1
                X_opt = proposal_X_main[max_pos]
                # Transform X and clip to bounds
                if self.preprocessing_X is not None:
                    X_opt = self.preprocessing_X.inverse_transform(X_opt,
                                                                   copy=True)

                # Get the value of the acquisition function at the optimum value
                acq_val = -1 * acq_X_main[max_pos]
                X_opt = np.array([X_opt])
                # Get the "lie" (prediction of the GP at X)
                y_lie = gpr_.predict(X_opt)
                ##print("\n\n\n\n --- GP ACQ SUMMARY ---- \n")
                ##print(np.hstack([gpr_.X_train,gpr_.y_train[:,None]]))
                ##print(proposal_X_main)
                print("gp_ac.py[{}]={} (pos={},val={}) -- lie = {}".format(ipoint,acq_X_main,max_pos,acq_X_main[max_pos],y_lie))
                ##print(gpr_.predict(X_opt,return_std=True,doprint=False))
                ##print(X_opt,X_opt-gpr_.X_train[-1])
                # Try to append the lie to change uncertainties (and thus acq func)
                # (no need to append if it's the last iteration)
                if ipoint < n_points-1:
                    # Take the mean of errors as supposed measurement error
                    if np.iterable(gpr_.noise_level):
                        lie_noise_level = np.array(
                            [np.mean(gpr_.noise_level)])
                        # Add lie to GP
                        gpr_.append_to_data(
                            X_opt, y_lie, noise_level=lie_noise_level,
                            fit=False)
                    else:
                        # Add lie to GP
                        gpr_.append_to_data(X_opt, y_lie, fit=False)
                # Append the points found to the array
                X_opts[ipoint] = X_opt[0]
                y_lies[ipoint] = y_lie[0]
                acq_vals[ipoint] = acq_val
            # Send this new gpr_ instance to all mpi
            gpr_ = mpi_comm.bcast(gpr_ if is_main_process else None)

        return ((X_opts, y_lies, acq_vals) if is_main_process else (None,None,None))

    def multi_optimization(self, gpr, n_points=1, n_cores=1):
        """Method to query multiple points where the objective function
        shall be evaluated. The strategy which is used to query multiple
        points is by using the :math:`f(x)\sim \mu(x)` strategy and and not
        changing the hyperparameters of the model.

        This is done to increase speed since then the blockwise matrix
        inversion lemma can be used to invert the K matrix. The optimization
        for a single point is done using the :meth:`optimize_acq_func` method.

        Parameters
        ----------

        gpr : GaussianProcessRegressor
            The GP Regressor which is used as surrogate model.

        n_points : int, optional (default=1)
            Number of points returned by the optimize method
            If the value is 1, a single point to evaluate is returned.

            Otherwise a list of points to evaluate is returned of size
            n_points. This is useful if you can evaluate your objective
            in parallel, and thus obtain more objective function evaluations
            per unit of time.
        n_cores : int, optional (default=1)
            Number of available cores on the machine. If left as 1 a single
            core is used. otherwise the load of the optimizer is run in
            parallel on multiple processors. If n_restarts_optimizer is
            set to 1 n_cores will be defaulted to 1.

        Returns
        -------

        X : numpy.ndarray, shape = (X_dim, n_points)
            The X values of the found optima
        fval : numpy.ndarray, shape = (n_points,)
            The values of the acquisition function at X_opt
        """
        # Check if n_points is positive and an integer
        if not (isinstance(n_points, int) and n_points > 0):
            raise ValueError(
                "n_points should be int > 0, got " + str(n_points)
            )
        # Initialize arrays for storing the optimized points
        X_opts = np.empty((n_points,
                           gpr.d))
        y_lies = np.empty(n_points)
        acq_vals = np.empty(n_points)
        # Copy the GP instance as it is modified during
        # the optimization. The GP will be reset after the
        # Acquisition is done.
        gpr_ = deepcopy(gpr)
        for i in range(n_points):
            # Optimize the acquisition function to get the next proposal point
            X_opt, acq_val = self.optimize_acq_func(gpr_,
                                                    n_cores=n_cores,
                                                    fit_preprocessor=False)
            # Get the "lie" (prediction of the GP at X)
            y_lie = gpr_.predict(X_opt)
            # No need to append if it's the last iteration
            if i < n_points-1:
                # Take the mean of errors as supposed measurement error
                if np.iterable(gpr_.noise_level):
                    lie_noise_level = np.array(
                        [np.mean(gpr_.noise_level)])
                    # Add lie to GP
                    gpr_.append_to_data(
                        X_opt, y_lie, noise_level=lie_noise_level,
                        fit=False)
                else:
                    # Add lie to GP
                    gpr_.append_to_data(X_opt, y_lie, fit=False)
            # Append the points found to the array
            X_opts[i] = X_opt[0]
            y_lies[i] = y_lie[0]
            acq_vals[i] = acq_val

        return X_opts, y_lies, acq_vals

    def optimize_acq_func(self, gpr,
                          n_cores=1, fit_preprocessor=True):
        """Exposes the optimization method for the acquisition function.

        Parameters
        ----------

        gpr : GaussianProcessRegressor
            The GP Regressor which is used as surrogate model.

        n_cores : int, optional (default=1)
            Number of available cores on the machine. If left as 1 a
            single core is used. otherwise the load of the optimizer
            is run in parallel on multiple processors. If n_restarts_optimizer
            is set to 1 n_cores will be defaulted to 1.

        fit_preprocessor : bool, optional (default=True)
            Whether the preprocessor shall be refit. Should be set to `True`
            except if performing multiple acquisitions with the same regressor
            and lying to the model.

        Returns
        -------
        X_opt : numpy.ndarray, shape = (X_dim,)
            The X value of the found optimum
        func : float
            The value of the acquisition function at X_opt
        """

        if self.n_restarts_optimizer == 0:
            n_cores = 1

        # Check whether gpr is a GP regressor
        if not is_regressor(gpr):
            raise ValueError("surrogate model has to be a GP Regressor. "
                             "Got %s instead." % gpr)

        # Check whether the GP has been fit to data before
        if not hasattr(gpr, "X_train_"):
            raise AttributeError(
                "The model which is given has not been fed "
                "any points. Please make sure, that the model already "
                "contains data when trying to optimize an acquisition "
                "function on it as optimizing priors is not supported yet.")

        # Preprocessing
        if self.preprocessing_X is not None:
            if fit_preprocessor:
                # Fit preprocessor
                X_train = gpr.X_train
                y_train = gpr.y_train
                self.preprocessing_X.fit(X_train, y_train)
            # Transform bounds
            transformed_bounds = self.preprocessing_X.transform_bounds(
                self.bounds)
        else:
            transformed_bounds = self.bounds

        # Make the surrogate instance so it can be used in the objective
        # function
        self.gpr_ = gpr

        def obj_func(X, eval_gradient=False):

            # Check inputs
            X = np.asarray(X)
            X = np.expand_dims(X, axis=0)
            if X.ndim != 2:
                raise ValueError("X is {}-dimensional, however, "
                                 "it must be 2-dimensional.".format(X.ndim))
            if self.preprocessing_X is not None:
                X = self.preprocessing_X.inverse_transform(X)

            if eval_gradient:
                acq, grad = self.acq_func(X, self.gpr_,
                                          eval_gradient=True)
                #print("acq: ",X, acq, grad)
                return -1*acq, -1*grad
            else:
                return -1 * self.acq_func(X, self.gpr_,
                                          eval_gradient=False)

        optima_X = np.empty((self.n_restarts_optimizer+1,
                             self.n_d))
        optima_acq_func = np.empty(self.n_restarts_optimizer+1)

        # Perform first run from last training point
        x0 = self.gpr_.X_train[-1]
        if self.preprocessing_X is not None:
            x0 = self.preprocessing_X.transform(x0)
        optima_X[0], optima_acq_func[0] = \
            self._constrained_optimization(obj_func, x0,
                                           transformed_bounds)

        # Additional runs are performed from uniform chosen initial X's
        if self.n_restarts_optimizer > 0:
            # Draw a number of random initial points and choose the best ones
            # to start the optimizer from there
            n_starting_points_left = self.n_restarts_optimizer
            x0 = np.empty((self.n_restarts_optimizer,
                           self.n_d))
            n_tries = 10 * self.bounds.shape[0] * self.n_restarts_optimizer
            while n_starting_points_left > 0:
                X_initial = np.empty((n_tries, self.n_d))
                for i in range(n_tries):
                    X_initial[i] = self.proposer.get()
                values = self.acq_func(X_initial, self.gpr_)
                mask = np.isfinite(values)
                X_initial = X_initial[mask]
                values = values[mask]
                if len(X_initial) >= n_starting_points_left:
                    x0[-n_starting_points_left:] = \
                        X_initial[np.argsort(values)[-n_starting_points_left:]]
                    n_starting_points_left -= len(X_initial)
                elif len(X_initial) > 0:
                    x0[-n_starting_points_left:-n_starting_points_left+len(X_initial)] = \
                        X_initial
                    n_starting_points_left -= len(X_initial)
                else:
                    if self.verbose > 1:
                        print(f"warning: of {n_tries} initial samples for the "
                              "acquisition optimizer none returned a finite value")

            if self.preprocessing_X is not None:
                x0 = self.preprocessing_X.transform(x0)

            for i, x_i in enumerate(x0):
                optima_X[i+1], optima_acq_func[i+1] = \
                    self._constrained_optimization(obj_func, x_i,
                                                   transformed_bounds)
            # Select result from run with maximal acquisition function
            max_pos = np.argmin(optima_acq_func)
            X_opt = optima_X[max_pos]
            # Transform X and clip to bounds
            if self.preprocessing_X is not None:
                X_opt = self.preprocessing_X.inverse_transform(X_opt,
                                                               copy=True)
            X_opt = np.clip(X_opt, self.bounds[:, 0], self.bounds[:, 1])

            # Get the value of the acquisition function at the optimum value
            acq_val = -1 * optima_acq_func[max_pos]
            X_opt = np.array([X_opt])

        else:
            X_opt = np.atleast_2d(optima_X[0])
            acq_val = -1 * np.array([optima_acq_func[0]])

        return X_opt, acq_val

    def _constrained_optimization(self, obj_func, initial_X, bounds):

        if self.acq_optimizer == "fmin_l_bfgs_b":
            # with warnings.catch_warnings():
            #     warnings.simplefilter("ignore")
            opt_res = scipy.optimize.fmin_l_bfgs_b(
                obj_func, initial_X, args={"eval_gradient": True},
                bounds=bounds, approx_grad=False)
            theta_opt, func_min = opt_res[0], opt_res[1]
        elif self.acq_optimizer == "sampling":
            opt_res = scipy.optimize.minimize(
                obj_func, initial_X, args=(False), method="Powell",
                bounds=bounds)
            theta_opt, func_min = opt_res.x, opt_res.fun
        elif callable(self.acq_optimizer):
            theta_opt, func_min = \
                self.acq_optimizer(obj_func, initial_X, bounds=bounds)
        else:
            raise ValueError("Unknown optimizer %s." % self.acq_optimizer)

        return theta_opt, func_min

    def _has_already_been_sampled(self, gpr, new_X):
        """
        Method for determining whether points which have been found by the
        acquisition algorithm are already in the GP. This is called from the
        optimize_acq_func method to determine whether points may have been
        sampled multiple times which could break the GP.
        This is meant to be used for a **single** point new_X.
        """
        X_train = np.copy(gpr.X_train)

        for i, xi in enumerate(X_train):
            if np.allclose(new_X, xi):
                if self.verbose > 1:
                    warnings.warn("A point has been sampled multiple times. "
                                  "Excluding this.")
                return True
        return False<|MERGE_RESOLUTION|>--- conflicted
+++ resolved
@@ -137,28 +137,7 @@
 
         self.bounds = bounds
         self.n_d = np.shape(bounds)[0]
-<<<<<<< HEAD
-        self.obj_func = None
-
-        self.rng = check_random_state(random_state)
-        if random_proposal_fraction > 1. or random_proposal_fraction < 0.:
-          raise ValueError("Cannot pass a fraction outside of [0,1]. You passed {} for 'random_proposal_fraction'.".format(random_proposal_fraction))
-
-        random_proposal = partial(scipy.stats.uniform.rvs,loc=self.bounds[:,0],scale=self.bounds[:,1],size=self.n_d)
-        if random_proposal_fraction is None or random_proposal_fraction == 0.:
-          self.proposal = proposal
-          # If nothing is provided for the proposal, we use a uniform sampling
-          if self.proposal is None:
-            self.proposal = random_proposal
-        else:
-          def prop(*args,**kwargs):
-            if np.random.random() > random_proposal_fraction:
-              return proposal(*args,**kwargs)
-            else:
-              return random_proposal(*args,**kwargs)
-          self.proposal = prop
-            
-=======
+
         self.proposer = proposer
         self.obj_func = None
 
@@ -167,7 +146,6 @@
         # If nothing is provided for the proposal, we use a uniform sampling
         if self.proposer is None:
           self.proposer = UniformProposer(self.bounds,self.n_d)
->>>>>>> f47c68ca
 
         if is_acquisition_function(acq_func):
             self.acq_func = acq_func
