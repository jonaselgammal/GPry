import warnings
import numpy as np
from copy import deepcopy
from gpry.gpr import GaussianProcessRegressor
from gpry.mpi import mpi_rank
from gpry.tools import generic_params_names, is_valid_covmat
from cobaya.model import Model, get_model
from cobaya.output import get_output
from cobaya.sampler import get_sampler
<<<<<<< HEAD
from gpry.tools import cobaya_generate_gp_input, mcmc_info_from_run, \
    polychord_info_from_run
import warnings
=======
>>>>>>> 09dd993f


def cobaya_generate_gp_model_input(gpr, bounds=None, paramnames=None, true_model=None):
    """
    Returns a Cobaya model input dict corresponding to the GP surrogate model ``gpr``.

    If no other argument is passed, it samples within the bounds of the GP model,
    and uses generic parameter names.

    Bounds can be overriden by passing a ``bounds`` argument as a list of pairs
    ``[min, max]``, or taken from ``true_model`` (Cobaya ``Model``). ``bounds`` takes
    priority.

    Parameter names can be specified with ``paramnames``, or taken from ``true_model``
    (Cobaya ``Model``). ``paramnames`` takes priority.
    """
    if bounds is not None:
        if np.array(bounds).shape != np.array(gpr.bounds).shape:
            raise ValueError(f"``bounds`` has the wrong shape {np.array(bounds).shape}. "
                             f"Expected {np.array(gpr.bounds).shape}.")
    elif true_model is not None:
        bounds = true_model.prior.bounds(confidence_for_unbounded=0.99995)
        if np.array(bounds).shape != np.array(gpr.bounds).shape:
            raise ValueError("The dimensionality of the prior of `true_model` "
                             f"({true_model.prior.d()}) does not correspond to that of "
                             f"the GP ({gpr.d}).")
    else:
        bounds = deepcopy(gpr.bounds)
    paramlabels = None
    if paramnames is not None:
        if len(paramnames) != gpr.d:
            raise ValueError(f"Passed `paramnames` with {len(paramnames)} "
                             f"parameters, but the prior has dimension {gpr.d}")
    elif true_model is not None:
        if not isinstance(true_model, Model):
            raise ValueError("`true_model` must be a Cobaya model.")
        paramnames = list(true_model.parameterization.sampled_params())
        all_labels = true_model.parameterization.labels()
        paramlabels = [all_labels[p] for p in paramnames]
    else:
        paramnames = generic_params_names(gpr.d)
    info = {"params": {p: {"prior": list(b)} for p, b in zip(paramnames, bounds)}}
    if paramlabels:
        for p, l in zip(paramnames, paramlabels):
            info["params"][p]["latex"] = l
    # TODO :: this is very artificial and probably should be removed eventually.
    # It was added here by Jonas, so I am leaving it for now until we discuss further
    epsilon = [1e-3 * (bounds[i, 1] - bounds[i, 0]) for i in range(gpr.d)]
    for p, eps in zip(info["params"].values(), epsilon):
        p["prior"] = [p["prior"][0] - eps, p["prior"][1] + eps]

    def lkl(**kwargs):
        values = [kwargs[name] for name in paramnames]
        return gpr.predict(np.atleast_2d(values), do_check_array=False)[0]

    info.update({"likelihood": {"gp": {
        "external": lkl, "input_params": paramnames}}})
    return info


def mcmc_info_from_run(model, gpr, cov=None):
    """
    Creates appropriate MCMC sampler inputs from the results of a run.

    Changes ``model`` reference point to the best training sample
    (or the rank-th best if running in parallel).
    """
    # Set the reference point of the prior to the sampled location with maximum
    # posterior value
    try:
        i_max_location = np.argsort(gpr.y_train)[-mpi_rank - 1]
        max_location = gpr.X_train[i_max_location]
    except IndexError:  # more MPI processes than training points: sample from prior
        max_location = [None] * gpr.X_train.shape[-1]
    model.prior.set_reference(dict(zip(model.prior.params, max_location)))
    # Create sampler info
    sampler_info = {"mcmc": {"measure_speeds": False, "max_tries": 100000}}
    if cov is None or not is_valid_covmat(cov):
        warnings.warn("No covariance matrix or invalid one provided for the `mcmc` "
                      "sampler. This will make the convergence of the sampler slower.")
    else:
        sampler_info["mcmc"]["covmat"] = cov
        sampler_info["mcmc"]["covmat_params"] = list(model.prior.params)
    return sampler_info


def polychord_info_from_run():
    """
    Creates appropriate PolyChord sampler inputs from the results of a run.
    """
    # Create sampler info
    sampler_info = {"polychord": {"measure_speeds": False}}
    return sampler_info


def mc_sample_from_gp(gpr, bounds=None, paramnames=None, true_model=None,
                      sampler="mcmc", options=None, add_options=None,
                      output=None, run=True, restart=False, convergence=None):
    """
    Generates a `Cobaya Sampler <https://cobaya.readthedocs.io/en/latest/sampler.html>`_
    and runs it on the surrogate model.

    Parameters
    ----------
    gpr : GaussianProcessRegressor, which has been fit to data and returned from
        the ``run`` function.
        Alternatively a string containing a path with the
        location of a saved GP run (checkpoint) can be provided (the same path
        that was used to save the checkpoint in the ``run`` function).

    bounds : List of boundaries (lower,upper), optional
        By default it reads them from the GP regressor.

    paramnames : List of parameter strings, optional
        By default it uses some dummy strings.

    true_model : Cobaya Model, optional
        If passed, it uses it to get bounds and parameter names (unless overriden by
        the corresponding kwargs).

    sampler : string (default `"mcmc"`) or dict
        Sampler to be initialised. If a string, it must be `"mcmc"` or `"polychord"`.
        It can also be a dict as ``{sampler: {option: value, ...}}``, containing a full
        sampler definition, see `here
        <https://cobaya.readthedocs.io/en/latest/sampler.html>`_. In this case, any
        sampler understood by Cobaya can be used.

    add_options : dict, optional
        Dict of additional options to be passed to the sampler.

    output: path, optional
        The path where the resulting Monte Carlo sample shall be stored.

    run: bool, default: True
        Whether to run the sampler. If ``False``, returns just an initialised sampler.

    restart: ????

    convergence: Convergence_criterion, optional
        The convergence criterion which has been used to fit the GP. This is
        used to extract the covariance matrix if it is available from the
        ConvergenceCriterion class.

    Returns
    -------
    surr_info : dict
        The dictionary that was used to run (or initialized) the sampler, corresponding to
        the surrogate model, and populated with the sampler input specification.

    sampler : Sampler instance
        The sampler instance that has been run (or just initialised). The sampler products
        can be retrieved with the `Sampler.products()` method.
    """
    loaded_convergence = None
    if isinstance(gpr, str):
        from gpry.run import _read_checkpoint
        _, gpr, _, loaded_convergence, _ = _read_checkpoint(gpr)
        if gpr is None:
            raise RuntimeError("Could not load the GP regressor from checkpoint")
    if not isinstance(gpr, GaussianProcessRegressor):
        raise TypeError("The GP `gpr` needs to be a gpry GP Regressor or a string "
                        "with a path to a checkpoint file.")
    if not hasattr(gpr, "y_train"):
        warnings.warn("The provided GP hasn't been trained to data "
                      "before. This is likely unintentional...")
    model_surrogate = get_model(cobaya_generate_gp_model_input(
        gpr, bounds=bounds, paramnames=paramnames, true_model=true_model))
    # Check if convergence_criterion is given/loaded: it may contain a covariance matrix
    covariance_matrix = None
    for conv in [convergence, loaded_convergence]:
        try:
            covariance_matrix = conv.cov
        except AttributeError:
            pass
    # TODO: deprecate!
    if options is not None:
        raise ValueError("`options` has been deprecated in favour of passing a dict via "
                         "`sampler` (sorry!)")
    if sampler.lower() == "mcmc":
        sampler_input = mcmc_info_from_run(model_surrogate, gpr, cov=covariance_matrix)
    elif sampler.lower() == "polychord":
        sampler_input = polychord_info_from_run(model_surrogate, gpr)
    elif isinstance(sampler, str):
        raise ValueError("`sampler` must be `mcmc|polychord`")
    elif not isinstance(sampler, dict):
        raise ValueError("`sampler` must be `mcmc|polychord` or a full sampler "
                         "specification as a dict.")
    else:  # dict
        sampler_input = sampler
    sampler_name = list(sampler_input.keys())[0]
    sampler_input[sampler_name].update(add_options or {})
    # TODO: what does restart do? it seems to be a bit conterintuitive
    out = None
    if output is not None:
        if not restart:
            out = get_output(prefix=output, resume=False, force=True)
        else:
            out = get_output(prefix=output, resume=restart, force=False)
    sampler = get_sampler(sampler_input, model=model_surrogate, output=out)
    surr_info = model_surrogate.info()
    if not run:
        surr_info["sampler"] = {sampler_name: sampler.info()}
        return surr_info, sampler
    sampler.run()
    # TODO: share chains MPI!!!
    surr_info["sampler"] = {sampler_name: sampler.info()}
    return surr_info, sampler<|MERGE_RESOLUTION|>--- conflicted
+++ resolved
@@ -7,13 +7,6 @@
 from cobaya.model import Model, get_model
 from cobaya.output import get_output
 from cobaya.sampler import get_sampler
-<<<<<<< HEAD
-from gpry.tools import cobaya_generate_gp_input, mcmc_info_from_run, \
-    polychord_info_from_run
-import warnings
-=======
->>>>>>> 09dd993f
-
 
 def cobaya_generate_gp_model_input(gpr, bounds=None, paramnames=None, true_model=None):
     """
