"""
Top level run file which constructs the loop for mapping a posterior
distribution and sample the GP to get chains.
"""

from gpry.mpi import mpi_comm, mpi_size, mpi_rank, is_main_process, get_random_state, \
    split_number_for_parallel_processes, multiple_processes, sync_processes
from gpry.gpr import GaussianProcessRegressor
from gpry.gp_acquisition import GP_Acquisition
from gpry.svm import SVM
from gpry.preprocessing import Normalize_bounds, Normalize_y
from gpry.tools import cobaya_gp_model_input, mcmc_info_from_run, polychord_info_from_run
from gpry.mc import generate_sampler_for_gp
import gpry.convergence as gpryconv
from cobaya.model import Model, get_model
from cobaya.output import get_output
from cobaya.sampler import get_sampler
from functools import partial
import scipy.stats
from copy import deepcopy
import numpy as np
import warnings
import os
import pandas as pd
import time

def run(model, gp="RBF", gp_acquisition="Log_exp",
        convergence_criterion="CorrectCounter",
        callback=None, callback_is_MPI_aware=False,
        convergence_options=None, options={}, checkpoint=None,
        load_checkpoint=None, verbose=3):
    """
    This function takes care of constructing the Bayesian quadrature/likelihood
    characterization loop. This is the easiest way to make use of the
    gpry algorithm. The minimum requirements for running this are a Cobaya
    prior object and a likelihood. Furthermore the details of the GP and
    and acquisition can be specified by the user.

    Parameters
    ----------

    model : Cobaya `model object <https://cobaya.readthedocs.io/en/latest/cosmo_model.html>`_
        Contains all information about the parameters in the likelihood and
        their priors as well as the likelihood itself. Cobaya is only used here
        as a wrapper to get the logposterior etc.

    gp : GaussianProcessRegressor, "RBF" or "Matern", optional (default="RBF")
        The GP used for interpolating the posterior. If None or "RBF" is given
        a GP with a constant kernel multiplied with an anisotropic RBF kernel
        and dynamic bounds is generated. The same kernel with a Matern 3/2
        kernel instead of a RBF is generated if "Matern" is passed. This might
        be useful if the posterior is not very smooth.
        Otherwise a custom GP regressor can be created and passed.

    gp_acquisition : GP_Acquisition, optional (default="Log_exp")
        The acquisition object. If None is given the Log_exp acquisition
        function is used (with the :math:`\zeta` value chosen automatically
        depending on the dimensionality of the prior) and the GP's X-values are
        preprocessed to be in the uniform hypercube before optimizing the
        acquistion function.

    convergence_criterion : Convergence_criterion, optional (default="KL")
        The convergence criterion. If None is given the KL-divergence between
        consecutive runs is calculated with an MCMC run and the run converges
        if KL<0.02 for two consecutive steps.

    convergence_option: optional parameters passed to the convergence criterion.

    options : dict, optional (default=None)
        A dict containing all options regarding the bayesian optimization loop.
        The available options are:

            * n_initial : Number of initial samples before starting the BO loop
              (default: 3*number of dimensions)
            * n_points_per_acq : Number of points which are aquired with
              Kriging believer for every acquisition step (default: equals the
              number of parallel processes)
            * max_points : Maximum number of attempted sampling points before the run fails.
              This is useful if you e.g. want to restrict the maximum computation resources (default: 1000)
            * max_accepted : Maximum number of accepted sampling points before the run fails.
              This might be useful if you use the DontConverge convergence criterion,
              specifying exactly how many points you want to have in your GP (default: max_points)
            * max_init : Maximum number of points drawn at initialization
              before the run fails (default: 10 * number of dimensions * n_initial).
              If the run fails repeatadly at initialization try decreasing the volume
              of your prior.

    callback: callable, optional (default=None)
        Function run each iteration after adapting the recently acquired points and
        the computation of the convergence criterion. This function should take arguments
        ``callback(model, current_gpr, gp_acquistion, convergence_criterion, options,
                   progress, previous_gpr, new_X, new_y, pred_y)``.
        When running in parallel, the function is run by the main process only.

    callback_is_MPI_aware: bool (default: False)
        If True, the callback function is called for every process simultaneously, and
        it is expected to handle parallelisation internally. If false, only the main
        process calls it.

    checkpoint : str, optional (default=None)
        Path for storing checkpointing information from which to resume in case the
        algorithm crashes. If None is given no checkpoint is saved.

    load_checkpoint: "resume" or "overwrite", must be specified if path is not None.
        Whether to resume from the checkpoint files if existing ones are found
        at the location specified by ´checkpoint´.

    verbose : 1, 2, 3, optional (default: 3)
        Level of verbosity. 3 prints Infos, Warnings and Errors, 2
        Warnings and Errors, and 1 only Errors. Should be set to 2 or 3 if
        problems arise. Is passed to the GP, Acquisition and Convergence
        criterion if they are built automatically.

    Returns
    -------

    model : Cobaya model
        The model that was used to run the GP on (if running in parallel, needs to be
        passed for all processes).

    gp : GaussianProcessRegressor
        This can be used to call an MCMC sampler for getting marginalized
        properties. This is the most crucial component.

    gp_acquisition : GP_acquisition
        The acquisition object that was used for the active sampling procedure.

    convergence_criterion : Convergence_criterion
        The convergence criterion used for determining convergence. Depending
        on the criterion used this also contains the approximate covariance
        matrix of the posterior distribution which can be used by the MCMC
        sampler.

    options : dict
        The options dict used for the active sampling loop.
    """
    if is_main_process:
        # Check if a checkpoint exists already and if so resume from there
        comes_from_checkpoint = False
        if checkpoint is not None:
            if load_checkpoint not in ["resume", "overwrite"]:
                raise ValueError("If a checkpoint location is specified you need to "
                                 "set 'load_checkpoint' to 'resume' or 'overwrite'.")
            if load_checkpoint == "resume":
                if verbose > 2:
                    print("Checking for checkpoint to resume from...")
                checkpoint_files = _check_checkpoint(checkpoint)
                comes_from_checkpoint = np.all(checkpoint_files)
                if comes_from_checkpoint:
                    model, gpr, acquisition, convergence, options = _read_checkpoint(
                        checkpoint)
                    if verbose > 2:
                        print("#########################################")
                        print("Checkpoint found. Resuming from there...")
                        print("If this behaviour is unintentional either")
                        print("turn the checkpoint option off or rename it")
                        print("to a file which doesn't exist.")
                        print("#########################################")
                else:
                    if np.any(checkpoint_files) and verbose > 1:
                        print("warning: Found checkpoint files but they were "
                              "incomplete. Ignoring them...")
            # Check model
            if not isinstance(model, Model):
                raise TypeError(f"'model' needs to be a Cobaya model. got {model}")
            try:
                prior_bounds = model.prior.bounds(confidence_for_unbounded=0.99995)
            except:
                raise RuntimeError("There seems to be something wrong with "
                                   "the model instance...")

            # Construct GP if it's not already constructed
            if isinstance(gp, str):
                if gp not in ["RBF", "Matern"]:
                    raise ValueError("Supported standard kernels are 'RBF' "
                                     f"and Matern, got {gp}")
                gpr = GaussianProcessRegressor(
                    kernel=gp,
<<<<<<< HEAD
                    n_restarts_optimizer=10+int(np.sqrt(n_d)),
=======
                    n_restarts_optimizer=10 + 2 * model.prior.d(),
>>>>>>> 86d065d8
                    preprocessing_X=Normalize_bounds(prior_bounds),
                    preprocessing_y=Normalize_y(),
                    bounds=prior_bounds,
                    verbose=verbose
                )

            elif isinstance(gp, GaussianProcessRegressor):
                gpr = gp
            else:
                raise TypeError("gp should be a GP regressor, 'RBF' or 'Matern'"
                                f", got {gp}")

            # Construct the acquisition object if it's not already constructed
            if isinstance(gp_acquisition, str):
                if gp_acquisition not in ["Log_exp"]:
                    raise ValueError("Supported acquisition function is "
                                     f"'Log_exp', got {gp_acquisition}")

                bounds = model.prior.bounds(confidence_for_unbounded=0.99995)
                from gpry.proposal import MeanAutoCovProposer, FuncProposer
                print("RUNNING WITH MEAN == ",options.get("prop_mean",model.prior.reference()))
                prop = MeanAutoCovProposer(mean=options.get("prop_mean",model.prior.reference()), model_info=model.info())
                from cobaya.cosmo_input.autoselect_covmat import get_best_covmat
                from cobaya.tools import resolve_packages_path
                cmat_dir = get_best_covmat(model.info(), packages_path=resolve_packages_path())
                #mean = model.prior.reference()
                mean = np.array([3.0484112e+00,9.6422960e-01,1.0415373e+00,2.2376425e-02,1.2020768e-01,
 5.7868808e-02,9.9909205e-01,9.9933445e-01,9.9792794e-01,5.1526735e+01,
 3.4999962e-01,7.1078026e+00,1.6779064e+00,8.8553138e+00,1.1295051e+01,
 1.9879684e+01,9.2369150e+01,2.3477665e+02,4.2266440e+01,4.0650338e+01,
 1.0849452e+02,1.1645506e-01,1.5337531e-01,4.7528197e-01,2.3296911e-01,
 6.5477914e-01,2.0630269e+00])
                if np.any(d!=0 for d in cmat_dir['covmat'].shape):
                  prop_fun = partial(scipy.stats.multivariate_normal.rvs,mean=mean,cov=cmat_dir['covmat'])
                else:
                  prop_fun = model.prior.sample
                prop = FuncProposer(prop_fun)
                #print([[prop_fun(),prop.get()] for _ in range(100)])

                acquisition = GP_Acquisition(bounds,
                                             proposer=prop,
                                             acq_func=gp_acquisition,
                                             acq_optimizer="fmin_l_bfgs_b",
                                             n_restarts_optimizer=5 * model.prior.d(),
                                             n_repeats_propose=10,
                                             preprocessing_X=Normalize_bounds(
                                                 prior_bounds),
                                             verbose=verbose,
                                             random_proposal_fraction=options.get("random_proposal_fraction", 0.),
                                             zeta_scaling=options.get("zeta_scaling",1.1))
            elif isinstance(gp_acquisition, GP_Acquisition):
                acquisition = gp_acquisition
            else:
                raise TypeError("gp_acquisition should be an Acquisition "
                                f"object or 'Log_exp', got {gp_acquisition}")

            # Construct the convergence criterion
            if isinstance(convergence_criterion, str):
                try:
                    conv_class = getattr(gpryconv, convergence_criterion)
                except AttributeError:
                    raise ValueError(
                        f"Unknown convergence criterion {convergence_criterion}. "
                        f"Available convergence criteria: {gpryconv.builtin_names()}")
                convergence = conv_class(model.prior, convergence_options or {})
            elif isinstance(convergence_criterion, gpryconv.ConvergenceCriterion):
                convergence = convergence_criterion
            else:
                raise TypeError("convergence_criterion should be a "
                                "Convergence_criterion object or "
                                f"{gpryconv.builtin_names()}, got "
                                f"{convergence_criterion}")

        # Read in options for the run
        if options is None:
            if verbose > 2:
                print("No options dict found. Defaulting to standard parameters.")
            options = {}
        n_initial = options.get("n_initial", 3 * model.prior.d())
        max_points = options.get("max_points", 1000)
        max_accepted = options.get("max_accepted", max_points)
        max_init = options.get("max_init", 10 * model.prior.d() * n_initial)
        n_points_per_acq = options.get("n_points_per_acq", mpi_size)
        fit_full_every = options.get(
            "fit_full_every", max(int(2 * np.sqrt(model.prior.d())), 1))
        if n_points_per_acq < mpi_size and verbose > 1:
            print("Warning: parallellisation not fully utilised! It is advised to make "
                  "n_points_per_acq equal to the number of MPI processes (default when "
                  "not specified.")
        if n_points_per_acq > 2 * model.prior.d() and verbose > 1:
            print("Warning: The number kriging believer samples per "
                  "acquisition step is larger than 2x number of dimensions of "
                  "the feature space. This may lead to slow convergence."
                  "Consider running it with less cores or decreasing "
                  "n_points_per_acq manually.")

        # Sanity checks
        if n_initial >= max_points:
            raise ValueError("The number of initial samples needs to be "
                             "smaller than the maximum number of points")
        if n_initial <= 0:
            raise ValueError("The number of initial samples needs to be bigger "
                             "than 0")
        if max_accepted > max_points:
            raise ValueError("You manually set max_accepted > max_points, but "
                             " you cannot have more accepted than sampled points")

        # Print resume
        if verbose > 2:
            print("Initialized GPry.")
            if not comes_from_checkpoint:
                print("Starting by drawing initial samples.")
    if multiple_processes:
        n_initial, max_init, max_points, max_accepted, n_points_per_acq = mpi_comm.bcast(
            (n_initial, max_init, max_points, max_accepted, n_points_per_acq)
            if is_main_process else None)
        gpr = mpi_comm.bcast(gpr if is_main_process else None)
        acquisition = mpi_comm.bcast(acquisition if is_main_process else None)
        convergence_is_MPI_aware = mpi_comm.bcast(
            convergence.is_MPI_aware if is_main_process else None)
        if convergence_is_MPI_aware:
            convergence = mpi_comm.bcast(convergence if is_main_process else None)
        comes_from_checkpoint = mpi_comm.bcast(
            comes_from_checkpoint if is_main_process else None)
    else:
        convergence_is_MPI_aware = convergence.is_MPI_aware

    # Prepare progress summary table; the table key is the iteration number
    progress = Progress()
    if not comes_from_checkpoint:
        # Define initial tranining set
        get_initial_sample(model, gpr, n_initial, verbose=verbose, progress=progress)
        if is_main_process:
            # Save checkpoint
            _save_checkpoint(checkpoint, model, gpr, acquisition, convergence, options,
                             progress, plots=False)
            if verbose > 2:
                print("Initial samples drawn, starting with Bayesian "
                      "optimization loop.")
    if multiple_processes:
        n_finite = mpi_comm.bcast(len(gpr.y_train) if is_main_process else None)
    else:
        n_finite = len(gpr.y_train)
    # Run bayesian optimization loop
    n_iterations = int((max_points - n_finite) / n_points_per_acq)
    n_evals_per_acq_per_process = \
        split_number_for_parallel_processes(n_points_per_acq)
    n_evals_this_process = n_evals_per_acq_per_process[mpi_rank]
    i_evals_this_process = sum(n_evals_per_acq_per_process[:mpi_rank])
    it = 0
    n_left = max_accepted - n_finite
    for it in range(n_iterations):
        progress.add_iteration()
        progress.add_current_n_truth(gpr.n_total_evals, gpr.n_accepted_evals)
        if is_main_process:
            if verbose > 2:
                if max_accepted != max_points:
                    print(f"+++ Iteration {it} "
                          f"(Accepting at most {n_left} more points) +++++++++")
                else:
                    print(f"+++ Iteration {it} "
                          f"(of at most {n_iterations} iterations) +++++++++")
            # Save old gp for convergence criterion
            old_gpr = deepcopy(gpr)
        gpr = mpi_comm.bcast(gpr if is_main_process else None)
        # Acquire new points in parallel with MPI-aware random state
        with TimerCounter(gpr) as timer_acq:
            new_X, y_pred, acq_vals = acquisition.multi_add(
                gpr, n_points=n_points_per_acq, random_state=get_random_state())
        progress.add_acquisition(timer_acq.time, timer_acq.evals)
        if is_main_process:
            print("run.py :: New X/y_lie/acq = ", new_X, y_pred, acq_vals)
        # Get logposterior value(s) for the acquired points (in parallel)
        if multiple_processes:
            new_X = mpi_comm.bcast(new_X if is_main_process else None)
        new_X_this_process = new_X[
            i_evals_this_process: i_evals_this_process + n_evals_this_process]
        new_y = np.empty(0)
        with Timer() as timer_truth:
            for x in new_X_this_process:
                new_y = np.append(new_y, model.logpost(x))
        progress.add_truth(timer_truth.time, len(new_X))
        # Collect (if parallel) and append to the current model
        if multiple_processes:
            all_new_y = mpi_comm.gather(new_y)
        else:
            all_new_y = [new_y]
        if is_main_process:
            new_y = np.concatenate(all_new_y)
            do_simplified_fit = (it % fit_full_every != fit_full_every - 1)
            with TimerCounter(gpr) as timer_fit:
                gpr.append_to_data(new_X, new_y,
                                   fit=True, simplified_fit=do_simplified_fit)
            progress.add_fit(timer_fit.time, timer_fit.evals_loglike)
            n_left = max_accepted - gpr.n_accepted_evals
<<<<<<< HEAD
        if multiple_processes:
            gpr, old_gpr, new_X, new_y, y_pred, convergence = mpi_comm.bcast(
                (gpr, old_gpr, new_X, new_y, y_pred, convergence) if is_main_process else None)
        if callback:
            callback(model, gpr, gp_acquisition, convergence, options,
                old_gpr, new_X, new_y, y_pred)

=======
        if callback:
            if callback_is_MPI_aware or is_main_process:
                callback(model, gpr, gp_acquisition, convergence, options, progress,
                         old_gpr, new_X, new_y, y_pred)
            mpi_comm.barrier()
>>>>>>> 86d065d8
        # Calculate convergence and break if the run has converged
        if not convergence_is_MPI_aware:
            if is_main_process:
                try:
                    with TimerCounter(gpr, old_gpr) as timer_convergence:
                        is_converged = convergence.is_converged(
                            gpr, old_gpr, new_X, new_y, y_pred)
                    progress.add_convergence(
                        timer_convergence.time, timer_convergence.evals,
                        convergence.last_value)
                except gpryconv.ConvergenceCheckError:
                    is_converged = False
            if multiple_processes:
                is_converged = mpi_comm.bcast(is_converged if is_main_process else None)
        else:  # run by all processes
            # NB: this assumes that when the criterion fails,
            #     ALL processes raise ConvergenceCheckerror, not just rank 0
            #if multiple_processes:
            #    gpr, old_gpr, new_X, new_y, y_pred = mpi_comm.bcast(
            #        (gpr, old_gpr, new_X, new_y, y_pred) if is_main_process else None)
            try:
                with TimerCounter(gpr, old_gpr) as timer_convergence:
                    is_converged = convergence.is_converged(
                        gpr, old_gpr, new_X, new_y, y_pred)
                progress.add_convergence(timer_convergence.time, timer_convergence.evals)
            except gpryconv.ConvergenceCheckError:
                is_converged = False
        sync_processes()
        progress.mpi_sync()
        if is_converged:
            break
        # If the loop reaches n_left <= 0, then all processes need to break, not just the main process
        n_left = mpi_comm.bcast(n_left if is_main_process else None)
        if n_left<=0:
            break
        if is_main_process:
            _save_checkpoint(checkpoint, model, gpr, acquisition, convergence, options,
                             progress, plots=True)
    # Save
    if is_main_process:
        _save_checkpoint(checkpoint, model, gpr, acquisition, convergence, options,
                         progress, plots=True)
    if n_left <= 0 and not isinstance(convergence, gpryconv.DontConverge) \
       and is_main_process and verbose > 1:
        warnings.warn("The maximum number of accepted points was reached before "
                      "convergence. Either increase max_accepted or try to "
                      "choose a smaller prior.")
    if it == n_iterations and is_main_process and verbose > 1:
        warnings.warn("Not enough points were accepted before "
                      "reaching convergence/reaching the specified max_points.")

    # Now that the run has converged we can return the gp and all other
    # relevant quantities which can then be processed with an MCMC or other
    # sampler
    if multiple_processes:
        gpr, acquisition, convergence, options = mpi_comm.bcast(
            (gpr, acquisition, convergence, options) if is_main_process else None)
    return model, gpr, acquisition, convergence, options


def get_initial_sample(model, gpr, n_initial, max_init=None, verbose=3, progress=None):
    """
    Draws an initial sample for the `gpr` GP model until it has a training set of size
    `n_initial`, counting only finite-target points ("finite" here meaning over the
    threshold of the SVM classifier, if present).

    Parameters
    ----------

    This function is MPI-aware.

    model : Cobaya `model object <https://cobaya.readthedocs.io/en/latest/cosmo_model.html>`_
        Contains all information about the parameters in the likelihood and
        their priors as well as the likelihood itself. Cobaya is only used here
        as a wrapper to get the logposterior etc.

    gpr : GaussianProcessRegressor
        From the GP only the threshold of the SVM classifier is used to
        identify samples as "finite" and "infinite".

    n_initial : int
        The number of initial (finite) samples that shall be drawn from the
        log-posterior.

    max_init : int, optional (default=None)
        Will fail is it needed to evaluate the target more than `max_init`
        times (defaults to 10 times the dimension of the problem times the
        number of initial samples requested).

    verbose : 1, 2, 3, optional (default: 3)
        Level of verbosity. 3 prints Infos, Warnings and Errors, 2
        Warnings and Errors, and 1 only Errors. Should be set to 2 or 3 if
        problems arise.

    progress : a Progress instance to store timing and number of evaluations.

    Returns
    -------

    The gpr with the samples appended to (possibly already existing) samples
    and refit hyperparameters.
    """
    max_init = max_init or 10 * model.prior.d() * n_initial
    if progress:
        progress.add_iteration()
        progress.add_current_n_truth(0, 0)
        progress.add_acquisition(0, 0)
        progress.add_convergence(0, 0, np.nan)
    # Check if there's an SVM and if so read out it's threshold value
    # We will compare it against y - max(y)
    if isinstance(gpr.account_for_inf, SVM):
        # Grab the threshold from the internal SVM (the non-preprocessed one)
        gpr.account_for_inf.update_threshold(dimension=model.prior.d())
        is_finite = lambda y: gpr.account_for_inf.is_finite(y, y_is_preprocessed=False)
    else:
        is_finite = lambda y: np.isfinite(y)
    if is_main_process:
        # Check if the GP already contains points. If so they are reused.
        pretrained = 0
        if hasattr(gpr, "y_train"):
            if len(gpr.y_train) > 0:
                pretrained = len(gpr.y_train)
        n_still_needed = n_initial - pretrained
        n_to_sample_per_process = int(np.ceil(n_still_needed / mpi_size))
        # Arrays to store the initial sample
        X_init = np.empty((0, model.prior.d()))
        y_init = np.empty(0)
    if multiple_processes:
        n_to_sample_per_process = mpi_comm.bcast(
            n_to_sample_per_process if is_main_process else None)
    if n_to_sample_per_process == 0 and verbose > 1:  # Enough pre-training
        warnings.warn("The number of pretrained points exceeds the number of "
                      "initial samples")
        return
    n_iterations_before_giving_up = int(np.ceil(max_init / n_to_sample_per_process))
    # Initial samples loop. The initial samples are drawn from the prior
    # and according to the distribution of the prior.
<<<<<<< HEAD
    for i in range(n_iterations_before_giving_up):
        X_init_loop = np.empty((0, n_d))
        y_init_loop = np.empty(0)
        for j in range(n_to_sample_per_process):
            # Draw point from prior and evaluate logposterior at that point
            X = model.prior.reference(warn_if_no_ref=False)
            #X = model.prior.sample(ignore_external=True)[0]#
            ##from gpry.proposal import MeanAutoCovProposer
            ##prop = MeanAutoCovProposer(mean=model.prior.reference(), model_info=model.info())
            ##X = prop.get()
            if verbose > 2:
                print(f"Evaluating true posterior at {X}")
            y = model.logpost(X)
            if verbose > 2:
                print(f"Got {y}")
            X_init_loop = np.append(X_init_loop, np.atleast_2d(X), axis=0)
            y_init_loop = np.append(y_init_loop, y)
        # Gather points and decide whether to break.
        if multiple_processes:
            all_points = mpi_comm.gather(X_init_loop)
            all_posts = mpi_comm.gather(y_init_loop)
        else:
            all_points = [X_init_loop]
            all_posts = [y_init_loop]
        if is_main_process:
            X_init = np.concatenate([X_init, np.concatenate(all_points)])
            y_init = np.concatenate([y_init, np.concatenate(all_posts)])
            # Only finite values contributes to the number of initial samples
            n_finite_new = sum(is_finite(y_init - max(y_init)))
            # Break loop if the desired number of initial samples is reached
            finished = (n_finite_new >= n_still_needed)
            print("run.py :: n_finite = {}, finished = {}, X_init".format(n_finite_new,finished,X_init))
        if multiple_processes:
            finished = mpi_comm.bcast(finished if is_main_process else None)
        if finished:
            break
        else:
            # TODO: maybe re-fit SVM to shrink initial sample region
            pass
=======
    with Timer() as timer_truth:
        for i in range(n_iterations_before_giving_up):
            X_init_loop = np.empty((0, model.prior.d()))
            y_init_loop = np.empty(0)
            for j in range(n_to_sample_per_process):
                # Draw point from prior and evaluate logposterior at that point
                X = model.prior.reference(warn_if_no_ref=False)
                if verbose > 2:
                    print(f"Evaluating true posterior at {X}")
                y = model.logpost(X)
                if verbose > 2:
                    print(f"Got {y}")
                X_init_loop = np.append(X_init_loop, np.atleast_2d(X), axis=0)
                y_init_loop = np.append(y_init_loop, y)
            # Gather points and decide whether to break.
            if multiple_processes:
                all_points = mpi_comm.gather(X_init_loop)
                all_posts = mpi_comm.gather(y_init_loop)
            else:
                all_points = [X_init_loop]
                all_posts = [y_init_loop]
            if is_main_process:
                X_init = np.concatenate([X_init, np.concatenate(all_points)])
                y_init = np.concatenate([y_init, np.concatenate(all_posts)])
                # Only finite values contributes to the number of initial samples
                n_finite_new = sum(is_finite(y_init - max(y_init)))
                # Break loop if the desired number of initial samples is reached
                finished = (n_finite_new >= n_still_needed)
            if multiple_processes:
                finished = mpi_comm.bcast(finished if is_main_process else None)
            if finished:
                break
            else:
                # TODO: maybe re-fit SVM to shrink initial sample region
                pass
    if progress and is_main_process:
        progress.add_truth(timer_truth.time, len(X_init))
>>>>>>> 86d065d8
    if verbose > 2:
        print("Done getting initial training samples.")
    if is_main_process:
        # Append the initial samples to the gpr
        with TimerCounter(gpr) as timer_fit:
            gpr.append_to_data(X_init, y_init)
        if progress:
            progress.add_fit(timer_fit.time, timer_fit.evals_loglike)
        # Raise error if the number of initial samples hasn't been reached
        if not finished:
            raise RuntimeError("The desired number of finite initial "
                               "samples hasn't been reached. Try "
                               "increasing max_init or decreasing the "
                               "volume of the prior")
    if progress:
        progress.mpi_sync()
    return gpr

def mc_sample_from_gp(gp, bounds=None, paramnames=None, sampler="mcmc", convergence=None, options=None,
                      output=None, add_options=None, restart=False):
    """
    This function is essentially just a wrapper for the Cobaya MCMC sampler
    (monte python) which runs an MCMC on the fitted GP regressor. It returns
    the chains which can then be used with GetDist to get the triangle plots or
    be postprocessed in any other way.
    The plotting is explained in the
    `Cobaya documentation <https://cobaya.readthedocs.io/en/latest/example_advanced.html#from-the-shell>`_.

    Parameters
    ----------

    gp : GaussianProcessRegressor, which has been fit to data and returned from
        the ``run`` function.
        Alternatively a string containing a path with the
        location of a saved GP run (checkpoint) can be provided (the same path
        that was used to save the checkpoint in the ``run`` function).

    bounds : List of boundaries (lower,upper), optional
        By default it doesn't use boundaries

    paramnames : List of parameter strings, optional
        By default it uses some dummy strings, which affects the updated_info

    convergence : Convergence_criterion, optional
        The convergence criterion which has been used to fit the GP. This is
        used to extract the covariance matrix if it is available from the
        Convergence_criterion class. Alternatively a string containing a path
        with the location of a saved GP run (checkpoint) can be provided (the
        same path that was used to save the checkpoint in the ``run`` function).

    options: dict, optional
        Containing the options for the mcmc sampler
        defined in the "sampler" block of the Cobaya input. For more
        information see
        `here <https://cobaya.readthedocs.io/en/latest/sampler.html>`.

        .. note::
            If you specify any options here you need to define the whole
            "sampler" block. This leaves room for the possibility to also use
            other samplers which are built into Cobaya (i.e. PolyChord).

    output: path, optional
        The path where the output of the MCMC (chains) shall be stored.

    Returns
    -------

    updated_info : dict
        The (expanded) dictionary that was used to run the MCMC on the GP.

    sampler : Sampler instance
        The sampler instance contains the chains etc. and can be used for
        plotting etc.
    """
    sampler_name = sampler
    surr_info, sampler = generate_sampler_for_gp(gp, bounds=bounds, paramnames=paramnames, sampler=sampler, convergence=convergence, options=options, output=output, add_options=add_options, restart=restart)

    # Run the sampler
    print("Running the sampler")
    sampler.run()

    updated_info = surr_info.copy()
    updated_info["sampler"] = {sampler_name: sampler.info()}

    return updated_info, sampler


# FOR BACKWARDS COMPATIBILITY --> DELETE AT SOME POINT BEFORE RELEASE!
def mcmc(model_truth, gp, convergence=None, options=None, output=None, add_options=None):
    return mc_sample_from_gp(gp, model_truth.prior.bounds(confidence_for_unbounded=0.99995), model_truth.prior.params, sampler="mcmc", convergence=None,
                             options=None, output=None, add_options=None)


def _save_checkpoint(path, model, gp, gp_acquisition, convergence_criterion, options,
                     progress, plots=True):
    """
    This function is used to save all relevant parts of the GP loop for reuse
    as checkpoint in case the procedure crashes.
    This function saves 5 files as .pkl files which contain the instances
    of the different modules.
    The files can be loaded with the _read_checkpoint function.

    Parameters
    ----------

    path : The path where the files shall be saved
        The files will be saved as *path* +(mod, gpr, acq, con, opt).pkl

    model : Cobaya `model object <https://cobaya.readthedocs.io/en/latest/cosmo_model.html>`_

    gp : GaussianProcessRegressor

    gp_acquisition : GP_Acquisition

    convergence_criterion : Convergence_criterion

    options : dict

    progress : Progress instance

    plots: bool (default True)
      Produces and saves progress plots.
    """
    try:
      import dill as pickle
    except ImportError as e:
      raise ImportError("Could not find the 'dill' package. This is not a strict requirement for gpry, but without it the checkpoint functionality does not work.") from e
    if path is not None:
        if not os.path.exists(path):
            os.makedirs(path)
            print ("Successfully created the directory %s" % path)
        try:
            with open(os.path.join(path, "mod.pkl"), 'wb') as f:
                # Save model as dict
                model_dict = model.info()
                pickle.dump(model_dict, f, pickle.HIGHEST_PROTOCOL)
            with open(os.path.join(path, "gpr.pkl"), 'wb') as f:
                pickle.dump(gp, f, pickle.HIGHEST_PROTOCOL)
            with open(os.path.join(path, "acq.pkl"), 'wb') as f:
                pickle.dump(gp_acquisition, f, pickle.HIGHEST_PROTOCOL)
            with open(os.path.join(path, "con.pkl"), 'wb') as f:
                # Need to delete the prior object in convergence so it doesn't
                # do weird stuff while pickling
                convergence = deepcopy(convergence_criterion)
                convergence.prior = None
                pickle.dump(convergence, f, pickle.HIGHEST_PROTOCOL)
            with open(os.path.join(path, "opt.pkl"), 'wb') as f:
                pickle.dump(options, f, pickle.HIGHEST_PROTOCOL)
            with open(os.path.join(path, "pro.pkl"), 'wb') as f:
                pickle.dump(progress, f, pickle.HIGHEST_PROTOCOL)
            if plots:
                _do_plots(path, convergence, progress)
        except Exception as excpt:
            raise RuntimeError("Couldn't save the checkpoint. Check if the path "
                               "is correct and exists. Error message: " + str(excpt))


def _do_plots(path, convergence, progress):
    """
    Creates some progress plots and saves them at path (assumes path exists).
    """
    progress.plot_timing(truth=False, save=os.path.join(path, "timing.svg"))
    progress.plot_evals(save=os.path.join(path, "evals.svg"))
    from gpry.plots import plot_convergence
    fig, ax = plot_convergence(convergence)
    fig.savefig(os.path.join(path, "convergence.svg"))
    import matplotlib.pyplot as plt
    plt.close(fig)


def _check_checkpoint(path):
    """
    Checks if there are checkpoint files in a specific location and if so if they
    are complete. Returns a list of bools.

    Parameters
    ----------

    path : The path where the files are located

    Returns
    -------

    A boolean array containing whether the files exist in the specified
    location in the following order:
    [model, gp, acquisition, convergence, options]
    """
    if path is not None:
        checkpoint_files = [os.path.exists(os.path.join(path, "mod.pkl")),
                            os.path.exists(os.path.join(path, "gpr.pkl")),
                            os.path.exists(os.path.join(path, "acq.pkl")),
                            os.path.exists(os.path.join(path, "con.pkl")),
                            os.path.exists(os.path.join(path, "opt.pkl"))]
    else:
        checkpoint_files = [False] * 5
    return checkpoint_files


def _read_checkpoint(path):
    """
    Loads checkpoint files to be able to resume a run or save the results for
    further processing.

    Parameters
    ----------

    path : The path where the files are located

    Returns
    -------

    model, gp, acquisition, convergence, options.
    If any of the files does not exist or cannot be read the function will
    return None instead.
    """
    try:
      import dill as pickle
    except ImportError as e:
      raise ImportError("Could not find the 'dill' package. This is not a strict requirement for gpry, but without it the checkpoint functionality does not work.") from e
    # Check if a file exists in the checkpoint and if so resume from there.
    checkpoint_files = _check_checkpoint(path)
    # Read in checkpoint
    with open(os.path.join(path, "mod.pkl"), 'rb') as i:
        model = pickle.load(i) if checkpoint_files[0] else None
        # Convert model from dict to model object
        model = get_model(model)
    with open(os.path.join(path, "gpr.pkl"), 'rb') as i:
        gpr = pickle.load(i) if checkpoint_files[1] else None
    with open(os.path.join(path, "acq.pkl"), 'rb') as i:
        acquisition = pickle.load(i) if checkpoint_files[2] else None
    with open(os.path.join(path, "con.pkl"), 'rb') as i:
        if checkpoint_files[3]:
            convergence = pickle.load(i)
            convergence.prior = model.prior
        else:
            convergence = None

    with open(os.path.join(path, "opt.pkl"), 'rb') as i:
        options = pickle.load(i) if checkpoint_files[4] else None

    return model, gpr, acquisition, convergence, options


class Progress:
    """
    Pandas DataFrame to store progress, timing, numbers of evaluations, etc.
    """
    _colnames = {
        "n_train": "number of training points at the start of the iteration",
        "n_accepted": ("number of finite-posterior training points "
                       "at the start of the iteration"),
        "time_acquire": "time needed to acquire candidates for truth evaluation",
        "evals_acquire": ("number of evaluations of the GP needed to acquire candidates "
                          "for truth evaluation"),
        "time_truth": "time needed to evaluate the true model at the candidate points",
        "evals_truth": "number of evaluations of the true model",
        "time_fit": "time of refitting of the GP model after adding new training points",
        "evals_fit": ("number of evaluations of the GP during refitting after adding new"
                      "training points"),
        "time_convergence": "time needed to compute the convergence criterion",
        "evals_convergence": ("number of evaluations of the GP needed to compute the "
                              "convergence criterion"),
        "convergence_crit_value": "value of the convergence criterion"}
    _dtypes = {col: (np.int if col.split("_")[0].lower() in ["n", "evals"]
                     else np.float)
               for col in _colnames}

    def __init__(self):
        """Initialises Progress table."""
        self.data = pd.DataFrame(columns=list(self._colnames))

    def __repr__(self):
        return self.data.__repr__()

    def help_column_names(self):
        """Prints names and description of columns."""
        print(self._colnames)

    def add_iteration(self):
        """
        Adds the next row to the table. New values will be added to this row.
        """
        self.data = self.data.append(pd.Series(dtype=float), ignore_index=True)

    def add_current_n_truth(self, n_truth, n_truth_finite):
        """
        Adds the number of total and finite evaluations of the true model
        at the beginning of the iteration.
        """
        self.data.iloc[-1]["n_train"] = n_truth
        self.data.iloc[-1]["n_accepted"] = n_truth_finite

    def add_acquisition(self, time, evals):
        """Adds timing and #evals during acquisitions."""
        self.data.iloc[-1]["time_acquire"] = time
        self.data.iloc[-1]["evals_acquire"] = evals

    def add_truth(self, time, evals):
        """Adds timing and #evals during truth evaluations."""
        self.data.iloc[-1]["time_truth"] = time
        self.data.iloc[-1]["evals_truth"] = evals

    def add_fit(self, time, evals):
        """Adds timing and #evals during GP fitting."""
        self.data.iloc[-1]["time_fit"] = time
        self.data.iloc[-1]["evals_fit"] = evals

    def add_convergence(self, time, evals, crit_value):
        """
        Adds timing and #evals during convergence computation, together with the new
        criterion value.
        """
        self.data.iloc[-1]["time_convergence"] = time
        self.data.iloc[-1]["evals_convergence"] = evals
        self.data.iloc[-1]["convergence_crit_value"] = crit_value

    def mpi_sync(self):
        """
        When running in parallel, synchronises all individual instances by taking the
        maximum times and numbers of GP evaluations where each process run an independent
        step.

        The number of truth evaluations in the present iteration is the individual process
        one, instead of the total number of new evaluations, in order to be consistent
        with the reported evaluation time.
        """
        if not multiple_processes:
            return
        # For the number of evaluations, not sure summing them is very helpful.
        # Maybe keep all of them so that the can be plotted per item in slightly different
        # colours for each process?
        self.bcast_last_max("time_acquire")
        self.bcast_sum("evals_acquire")
        self.bcast_last_max("time_truth")
        self.bcast_sum("evals_truth")
        self.bcast_last_max("time_fit")
        self.bcast_sum("evals_fit")
        self.bcast_last_max("time_convergence")
        self.bcast_sum("evals_convergence")
        self.bcast_last_max("convergence_crit_value")  # prob not needed
        sync_processes()

    def bcast_last_max(self, column):
        """
        Sets the last row value of a column to the max of all MPI processes.

        If only one defined (the rest are nan's), takes it.
        """
        self._bcast_operation(column, "max")

    def bcast_sum(self, column):
        """
        Sets the last row value of a column to the sum over all MPI processes.

        If only one defined (the rest are nan's), takes it.
        """
        self._bcast_operation(column, "sum")

    def _bcast_operation(self, column, operation):
        f = {"max": max, "sum": sum}[operation.lower()]
        all_values = np.array(mpi_comm.gather(self.data.iloc[-1][column]))
        max_value = None
        if is_main_process:
            all_finite_values = all_values[np.isfinite(all_values)]
            max_value = f(all_finite_values) if len(all_finite_values) else np.nan
        self.data.iloc[-1][column] = mpi_comm.bcast(max_value)

    def plot_timing(self, truth=True, show=False, save="progress_timing.png"):
        """
        Plots as stacked bars the timing of each part of each iteration.

        In multiprocess runs, max of the time taken per step.

        Pass ``truth=False`` (default: True) to exclude the computation time of the true
        posterior at training points, for e.g. overhead-only plots.
        """
        import matplotlib.pyplot as plt
        plt.set_loglevel('WARNING')  # avoids a useless message
        plt.figure()
        # cast x values into list, to prevent finer x ticks
        iters = [str(i) for i in self.data.index.to_numpy(int)]
        bottom = np.zeros(len(self.data.index))
        for col, label in {
                "time_acquire": "Acquisition",
                "time_truth": "Truth",
                "time_fit": "GP fit",
                "time_convergence": "Convergence crit."}.items():
            if not truth and col == "time_truth":
                continue
            dtype = self._dtypes[col]
            plt.bar(iters, self.data[col].astype(dtype), label=label, bottom=bottom)
            bottom += self.data[col].to_numpy(dtype=dtype)
        plt.xlabel("Iteration")
        multiprocess_str = " (max over processes)" if multiple_processes else ""
        plt.ylabel("Time (s)" + multiprocess_str)
        plt.legend()
        if save:
            plt.savefig(save)
        if show:
            plt.show(block=True)
        plt.close()

    def plot_evals(self, show=False, save="progress_evals.png"):
        """
        Plots as stacked bars the number of evaluations of each part of each iteration.

        In multiprocess runs, sum of the number of evaluations of all processes.

        Pass ``truth=False`` (default: True) to exclude the number of evaluations of the
        true posterior at training points, for e.g. overhead-only plots.
        """
        import matplotlib.pyplot as plt
        plt.set_loglevel('WARNING')  # avoids a useless message
        plt.figure()
        # cast x values into list, to prevent finer x ticks
        iters = [str(i) for i in self.data.index.to_numpy(int)]
        bottom = np.zeros(len(self.data.index))
        for col, label in {
                "evals_acquire": "Acquisition",
                "evals_fit": "GP fit",
                "evals_convergence": "Convergence crit."}.items():
            dtype = self._dtypes[col]
            plt.bar(iters, self.data[col].astype(dtype), label=label, bottom=bottom)
            bottom += self.data[col].to_numpy(dtype=dtype)
        plt.xlabel("Iteration")
        multiprocess_str = " (summed over processes)" if multiple_processes else ""
        plt.ylabel("Number of evaluations" + multiprocess_str)
        plt.legend()
        if save:
            plt.savefig(save)
        if show:
            plt.show(block=True)
        plt.close()


class Timer:
    """Class for timing code within ``with`` block."""

    def __enter__(self):
        """Saves initial wallclock time."""
        self.start = time.time()
        return self

    def __exit__(self, *args, **kwargs):
        """Saves final wallclock time and difference."""
        self.end = time.time()
        self.time = self.end - self.start


class TimerCounter(Timer):
    """
    Class for timing code within ``with`` block, and count number of evaluations of a
    given GP model.
    """

    def __init__(self, *gps):
        """Takes the GP's whose evaluations will be counted."""
        self.gps = gps  # save references for use at exit

    def __enter__(self):
        """Saves initial wallclock time and number of evaluations."""
        super().__enter__()
        self.init_eval = np.array([gp.n_eval for gp in self.gps], dtype=int)
        self.init_eval_loglike = np.array(
            [gp.n_eval_loglike for gp in self.gps], dtype=int)
        return self

    def __exit__(self, *args, **kwargs):
        """Saves final wallclock time and number of evaluations, and their differences."""
        super().__exit__()
        self.final_eval = np.array([gp.n_eval for gp in self.gps], dtype=int)
        self.evals = sum(self.final_eval - self.init_eval)
        self.final_eval_loglike = np.array(
            [gp.n_eval_loglike for gp in self.gps], dtype=int)
        self.evals_loglike = sum(self.final_eval_loglike - self.init_eval_loglike)


class Runner(object):
    def __init__(self):
        self.gp = None
        self.gp_acquisition = None
        self.convergence = None
        self.options = None
        self.paramnames = None
        self.bounds = None
        self.has_run = False
    def run(self, model, gp="RBF", gp_acquisition="Log_exp",
            convergence_criterion="CorrectCounter",
            callback=None,
            convergence_options=None, options={}, checkpoint=None, verbose=3):
        model, gpr, acquisition, convergence, options = run(model, gp=gp, gp_acquisition=gp_acquisition,
            convergence_criterion=convergence_criterion,
            callback=callback,
                                                            convergence_options=convergence_options, options=options, checkpoint=checkpoint, verbose=verbose)
        self.gp = gpr
        self.gp_acquisition = acquisition
        self.convergence = convergence
        self.options = options
        self.paramnames = model.prior.params
        self.bounds = model.prior.bounds(confidence_for_unbounded=0.99995)
        self.has_run = True
    def generate_mc_sample(sampler="mcmc", output=None, add_options=None, restart=False):
        if not self.has_run:
            raise Exception("You have to first run before you can generate an mc_sample")
        return mc_sample_from_gp(self.gp, bounds=self.bounds, paramnames=self.paramnames, sampler=sampler, convergence=self.convergence, options=self.options, output=output, add_options=add_options, restart=restart)<|MERGE_RESOLUTION|>--- conflicted
+++ resolved
@@ -176,11 +176,7 @@
                                      f"and Matern, got {gp}")
                 gpr = GaussianProcessRegressor(
                     kernel=gp,
-<<<<<<< HEAD
-                    n_restarts_optimizer=10+int(np.sqrt(n_d)),
-=======
-                    n_restarts_optimizer=10 + 2 * model.prior.d(),
->>>>>>> 86d065d8
+                    n_restarts_optimizer=10 + int(np.sqrt(model.prior.d())),
                     preprocessing_X=Normalize_bounds(prior_bounds),
                     preprocessing_y=Normalize_y(),
                     bounds=prior_bounds,
@@ -376,21 +372,15 @@
                                    fit=True, simplified_fit=do_simplified_fit)
             progress.add_fit(timer_fit.time, timer_fit.evals_loglike)
             n_left = max_accepted - gpr.n_accepted_evals
-<<<<<<< HEAD
-        if multiple_processes:
-            gpr, old_gpr, new_X, new_y, y_pred, convergence = mpi_comm.bcast(
-                (gpr, old_gpr, new_X, new_y, y_pred, convergence) if is_main_process else None)
-        if callback:
-            callback(model, gpr, gp_acquisition, convergence, options,
-                old_gpr, new_X, new_y, y_pred)
-
-=======
+        #if multiple_processes:
+        #    gpr, old_gpr, new_X, new_y, y_pred, convergence = mpi_comm.bcast(
+        #        (gpr, old_gpr, new_X, new_y, y_pred, convergence) if is_main_process else None)
         if callback:
             if callback_is_MPI_aware or is_main_process:
                 callback(model, gpr, gp_acquisition, convergence, options, progress,
                          old_gpr, new_X, new_y, y_pred)
             mpi_comm.barrier()
->>>>>>> 86d065d8
+
         # Calculate convergence and break if the run has converged
         if not convergence_is_MPI_aware:
             if is_main_process:
@@ -528,54 +518,18 @@
     n_iterations_before_giving_up = int(np.ceil(max_init / n_to_sample_per_process))
     # Initial samples loop. The initial samples are drawn from the prior
     # and according to the distribution of the prior.
-<<<<<<< HEAD
-    for i in range(n_iterations_before_giving_up):
-        X_init_loop = np.empty((0, n_d))
-        y_init_loop = np.empty(0)
-        for j in range(n_to_sample_per_process):
-            # Draw point from prior and evaluate logposterior at that point
-            X = model.prior.reference(warn_if_no_ref=False)
-            #X = model.prior.sample(ignore_external=True)[0]#
-            ##from gpry.proposal import MeanAutoCovProposer
-            ##prop = MeanAutoCovProposer(mean=model.prior.reference(), model_info=model.info())
-            ##X = prop.get()
-            if verbose > 2:
-                print(f"Evaluating true posterior at {X}")
-            y = model.logpost(X)
-            if verbose > 2:
-                print(f"Got {y}")
-            X_init_loop = np.append(X_init_loop, np.atleast_2d(X), axis=0)
-            y_init_loop = np.append(y_init_loop, y)
-        # Gather points and decide whether to break.
-        if multiple_processes:
-            all_points = mpi_comm.gather(X_init_loop)
-            all_posts = mpi_comm.gather(y_init_loop)
-        else:
-            all_points = [X_init_loop]
-            all_posts = [y_init_loop]
-        if is_main_process:
-            X_init = np.concatenate([X_init, np.concatenate(all_points)])
-            y_init = np.concatenate([y_init, np.concatenate(all_posts)])
-            # Only finite values contributes to the number of initial samples
-            n_finite_new = sum(is_finite(y_init - max(y_init)))
-            # Break loop if the desired number of initial samples is reached
-            finished = (n_finite_new >= n_still_needed)
-            print("run.py :: n_finite = {}, finished = {}, X_init".format(n_finite_new,finished,X_init))
-        if multiple_processes:
-            finished = mpi_comm.bcast(finished if is_main_process else None)
-        if finished:
-            break
-        else:
-            # TODO: maybe re-fit SVM to shrink initial sample region
-            pass
-=======
+
     with Timer() as timer_truth:
         for i in range(n_iterations_before_giving_up):
-            X_init_loop = np.empty((0, model.prior.d()))
+            X_init_loop = np.empty((0, n_d))
             y_init_loop = np.empty(0)
             for j in range(n_to_sample_per_process):
                 # Draw point from prior and evaluate logposterior at that point
                 X = model.prior.reference(warn_if_no_ref=False)
+                #X = model.prior.sample(ignore_external=True)[0]#
+                ##from gpry.proposal import MeanAutoCovProposer
+                ##prop = MeanAutoCovProposer(mean=model.prior.reference(), model_info=model.info())
+                ##X = prop.get()
                 if verbose > 2:
                     print(f"Evaluating true posterior at {X}")
                 y = model.logpost(X)
@@ -597,6 +551,7 @@
                 n_finite_new = sum(is_finite(y_init - max(y_init)))
                 # Break loop if the desired number of initial samples is reached
                 finished = (n_finite_new >= n_still_needed)
+                print("run.py :: n_finite = {}, finished = {}, X_init".format(n_finite_new,finished,X_init))
             if multiple_processes:
                 finished = mpi_comm.bcast(finished if is_main_process else None)
             if finished:
@@ -606,7 +561,7 @@
                 pass
     if progress and is_main_process:
         progress.add_truth(timer_truth.time, len(X_init))
->>>>>>> 86d065d8
+
     if verbose > 2:
         print("Done getting initial training samples.")
     if is_main_process:
