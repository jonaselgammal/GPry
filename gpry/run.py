--- conflicted
+++ resolved
@@ -163,11 +163,7 @@
                                      f"and Matern, got {gp}")
                 gpr = GaussianProcessRegressor(
                     kernel=gp,
-<<<<<<< HEAD
                     n_restarts_optimizer=10+int(np.sqrt(n_d)),
-=======
-                    n_restarts_optimizer=10 + 2 * n_d,
->>>>>>> 77558b64
                     preprocessing_X=Normalize_bounds(prior_bounds),
                     preprocessing_y=Normalize_y(),
                     bounds=prior_bounds,
@@ -210,14 +206,9 @@
                                              n_repeats_propose=10,
                                              preprocessing_X=Normalize_bounds(
                                                  prior_bounds),
-<<<<<<< HEAD
                                              verbose=verbose,
                                              random_proposal_fraction=options.get("random_proposal_fraction", 0.),
                                              zeta_scaling=options.get("zeta_scaling",1.1))
-=======
-                                             zeta_scaling=options.get("zeta_scaling",1.1),
-                                             verbose=verbose)
->>>>>>> 77558b64
             elif isinstance(gp_acquisition, GP_Acquisition):
                 acquisition = gp_acquisition
             else:
@@ -330,19 +321,11 @@
             # Save old gp for convergence criterion
             old_gpr = deepcopy(gpr)
         gpr = mpi_comm.bcast(gpr if is_main_process else None)
-<<<<<<< HEAD
-        #print("run.py :: ",gpr.y_max)
-        # Acquite new points in parallel with MPI-aware random state
-        new_X, y_pred, acq_vals = acquisition.multi_add(
-          gpr, n_points=n_points_per_acq, 
-          random_state = get_random_state())
-=======
         # Acquire new points in parallel with MPI-aware random state
         with TimerCounter(gpr) as timer_acq:
             new_X, y_pred, acq_vals = acquisition.multi_add(
                 gpr, n_points=n_points_per_acq, random_state=get_random_state())
         progress.add_acquisition(timer_acq.time, timer_acq.evals)
->>>>>>> 77558b64
         if is_main_process:
             print("run.py :: New X/y_lie/acq = ", new_X, y_pred, acq_vals)
         # Get logposterior value(s) for the acquired points (in parallel)
@@ -368,20 +351,13 @@
                                    fit=True, simplified_fit=do_simplified_fit)
             progress.add_fit(timer_fit.time, timer_fit.evals)
             n_left = max_accepted - gpr.n_accepted_evals
-<<<<<<< HEAD
         if multiple_processes:
             gpr, old_gpr, new_X, new_y, y_pred, convergence = mpi_comm.bcast(
                 (gpr, old_gpr, new_X, new_y, y_pred, convergence) if is_main_process else None)
         if callback:
             callback(model, gpr, gp_acquisition, convergence, options,
                 old_gpr, new_X, new_y, y_pred)
- 
-=======
-            ### TODO :: Possibly this callback should check whether it is MPI aware and be executed in MPI parallel. What happens if the callback doesn't work properly or is massively delayed. Can this cause MPI problems?
-            if callback:
-                callback(model, gpr, gp_acquisition, convergence, options,
-                         old_gpr, new_X, new_y, y_pred)
->>>>>>> 77558b64
+
         # Calculate convergence and break if the run has converged
         if not convergence_is_MPI_aware:
             if is_main_process:
@@ -396,14 +372,11 @@
             if multiple_processes:
                 is_converged = mpi_comm.bcast(is_converged if is_main_process else None)
         else:  # run by all processes
-<<<<<<< HEAD
-=======
             # NB: this assumes that when the criterion fails,
             #     ALL processes raise ConvergenceCheckerror, not just rank 0
             if multiple_processes:
                 gpr, old_gpr, new_X, new_y, y_pred = mpi_comm.bcast(
                     (gpr, old_gpr, new_X, new_y, y_pred) if is_main_process else None)
->>>>>>> 77558b64
             try:
                 with TimerCounter(gpr, old_gpr) as timer_convergence:
                     is_converged = convergence.is_converged(
@@ -414,14 +387,9 @@
 
         if is_converged:
             break
-<<<<<<< HEAD
-        n_left = mpi_comm.bcast(n_left if is_main_process else None)
-        if n_left <=0:
-=======
         # If the loop reaches n_left <= 0, then all processes need to break, not just the main process
         n_left = mpi_comm.bcast(n_left if is_main_process else None)
         if n_left<=0:
->>>>>>> 77558b64
             break
         if is_main_process:
             # Save
