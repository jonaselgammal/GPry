--- conflicted
+++ resolved
@@ -292,11 +292,7 @@
                     convergence if is_main_process else None)
             if self.callback_is_MPI_aware:
                 self.callback = mpi_comm.bcast(
-<<<<<<< HEAD
                     self.callback if is_main_process else None)
-=======
-                    callback if is_main_process else None)
->>>>>>> d7f6ff26
             else:  # for check of whether to call it
                 callback_func = callback
                 self.callback = mpi_comm.bcast(
