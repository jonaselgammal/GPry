--- conflicted
+++ resolved
@@ -579,60 +579,10 @@
         The sampler instance contains the chains etc. and can be used for
         plotting etc.
     """
-<<<<<<< HEAD
-
-    # Check GP
-    if isinstance(gp, GaussianProcessRegressor):
-        if hasattr(gp, 'y_train'):
-            gpr = gp
-        else:
-            warnings.warn("The provided GP hasn't been trained to data "
-                          "before. This is likely unintentional...")
-    elif isinstance(gp, str):
-        _, gpr, _, _, _ = _read_checkpoint(gp)
-        if gpr is None:
-            raise RuntimeError("Could not load the GP regressor from checkpoint")
-        if not hasattr(gpr, "y_train"):
-            warnings.warn("The provided GP hasn't been trained to data "
-                          "before. This is likely unintentional...")
-    else:
-        raise TypeError("The GP needs to be a gpry GP Regressor or a string "
-                        "with a path to a checkpoint file.")
-
-    model_surrogate = get_model(
-        cobaya_generate_gp_input(gpr, paramnames=paramnames,bounds=bounds))
-
-    # Check if options for the sampler are given else build the sampler
-    if options is None:
-        if sampler.lower() == "mcmc":
-            sampler_info = mcmc_info_from_run(model_surrogate, gpr, convergence)
-        elif sampler.lower() == "polychord":
-            sampler_info = polychord_info_from_run(model_surrogate, gpr, convergence)
-        else:
-            raise ValueError("`sampler` must be `mcmc|polychord`")
-    else:
-        sampler_info = options
-    if add_options is not None:
-        for key in add_options:
-          sampler_info[key].update(add_options[key])
-
-    out = None
-    if output is not None:
-        if not restart:
-            out = get_output(prefix=output, resume=False, force=True)
-        else:
-            out = get_output(prefix=output, resume=restart, force=False)
-
-    sampler = get_sampler(sampler_info, model=model_surrogate, output=out)
-
-    # Run the sampler on the GP
-    print("Starting sampler")
-=======
     surr_info, sampler = generate_sampler_for_gp( gp, bounds=bounds, paramnames=paramnames, sampler=sampler, convergence=convergence, options=options, output=output, add_options=add_options, restart=restart)
     
     # Run the sampler
     print("Running the sampler")
->>>>>>> 6991ed76
     sampler.run()
     
     updated_info = surr_info.copy()
