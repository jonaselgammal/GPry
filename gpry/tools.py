--- conflicted
+++ resolved
@@ -22,151 +22,6 @@
     return 0.5 * (np.log(det(cov_1)) - np.log(det(cov_0)) - dim + tr(cov_1_inv @ cov_0) +
                   (mean_1 - mean_0).T @ cov_1_inv @ (mean_1 - mean_0))
 
-
-<<<<<<< HEAD
-def generic_params_names(dimension, prefix="x_"):
-    """Returns generic parameter names up to `dimension` (1-based) with `prefix`."""
-    return [prefix + str(i) for i in range(dimension)]
-
-
-def check_params_names_len(sampled_parameter_names, dim):
-    if sampled_parameter_names is None:
-        sampled_parameter_names = generic_params_names(dim)
-    else:
-        if len(sampled_parameter_names) != dim:
-            raise ValueError(
-                f"Passed `sampled_parameter_names` with {len(sampled_parameter_names)} "
-                f"parameters, but the prior has dimension {dim}")
-    return sampled_parameter_names
-
-
-def cobaya_input_prior(cobaya_prior):
-    """
-    Returns a Cobaya-compatible prior input dict for GP regression,
-    ignoring the prior density.
-    """
-    bounds = cobaya_prior.bounds(confidence_for_unbounded=0.99995)
-    #bounds = cobaya_prior.bounds(confidence_for_unbounded=1-1e-10)
-    epsilon = [1e-3*(bounds[i, 1]-bounds[i, 0]) for i in range(cobaya_prior.d())]
-    #epsilon = [0 for i in range(cobaya_prior.d())]
-    return {"params": {p: {"prior": {
-                            "min": bounds[i, 0]-epsilon[i],
-                            "max": bounds[i, 1]+epsilon[i]}}
-                       for i, p in enumerate(cobaya_prior.params)}}
-
-def cobaya_input_likelihood(gpr, sampled_parameter_names=None):
-    """
-    Returns a Cobaya-compatible likelihood input dict for the `gpr`.
-    Generic parameter names used if not given.
-    """
-    sampled_parameter_names = check_params_names_len(
-        sampled_parameter_names, gpr.X_train[0].shape[0])
-
-    def lkl(**kwargs):
-        values = [kwargs[name] for name in sampled_parameter_names]
-        return gpr.predict(np.atleast_2d(values), do_check_array=False)[0]
-
-    return {"likelihood": {"gp": {
-        "external": lkl, "input_params": sampled_parameter_names}}}
-
-
-def cobaya_gp_model_input(cobaya_prior, gpr):
-    """
-    Returns a Cobaya model input dict corresponding to a given true model and a gp
-    surrogate model (which models both likelihood and the priors not defined in the
-    ``params`` block.
-    """
-    info = cobaya_input_prior(cobaya_prior)
-    print(info)
-    info.update(cobaya_input_likelihood(gpr, list(cobaya_prior.params)))
-    return info
-
-def cobaya_generate_gp_input(gpr, paramnames=None, bounds=None):
-    """
-    Returns a Cobaya model input dict corresponding to the gp surrogate model
-    The parameter names are going to be set to paramnames, while the bounds will be set from bounds. Both are optional. If no bounds are put, ???
-    """
-    d = len(bounds)
-    if bounds is None:
-        raise Exception("Sorry, it is not yet possible to provide no bounds to sample the GP on")
-    else:
-        if gpr.X_train[0].shape[0]!=d:
-            raise ValueError("Cannot provide bounds of size {}, while gpry.X_train has length {}".format(d,gpr.X_train[0].shape[0]))
-    paramnames = check_params_names_len(paramnames, d)
-
-    epsilon = [1e-3*(bounds[i, 1]-bounds[i, 0]) for i in range(d)] ## TODO :: this is very artificial and probably should be removed eventually. It was added here by Jonas, so I am leaving it for now until we discuss further
-    info = {"params": {p: {"prior": {
-                            "min": bounds[i, 0]-epsilon[i],
-                            "max": bounds[i, 1]+epsilon[i]}}
-                       for i, p in enumerate(paramnames)}}
-
-    def lkl(**kwargs):
-        values = [kwargs[name] for name in paramnames]
-        return gpr.predict(np.atleast_2d(values), do_check_array=False)[0]
-
-    info.update({"likelihood": {"gp": {
-        "external": lkl, "input_params": paramnames}}})
-
-    return info
-    
-
-def mcmc_info_from_run(model, gpr, convergence=None):
-    """
-    Creates appropriate MCMC sampler inputs from the results of a run.
-
-    Changes ``model`` reference point to the best training sample
-    (or the rank-th best if running in parallel).
-    """
-    # Set the reference point of the prior to the sampled location with maximum
-    # posterior value
-    try:
-        i_max_location = np.argsort(gpr.y_train)[-mpi_rank-1]
-        max_location = gpr.X_train[i_max_location]
-    except IndexError:  # more MPI processes than training points: sample from prior
-        max_location = [None] * gpr.X_train.shape[-1]
-    #model.prior.set_reference(dict(zip(model.prior.params, max_location)))
-    # Create sampler info
-    sampler_info = {"mcmc": {"measure_speeds": False, "max_tries": 100000}}
-    # Check if convergence_criterion is given and if so try to extract the
-    # covariance matrix
-    if convergence is not None:
-        if isinstance(convergence, str):
-            _, _, _, convergence, _ = _read_checkpoint(model)
-            if convergence is None:
-                raise RuntimeError("Could not load the convergence criterion "
-                                   "from checkpoint")
-        elif not isinstance(model, Model):
-            raise TypeError("convergence needs to be a gpry "
-                            "Convergence_criterion instance.")
-        try:
-            covariance_matrix = convergence.cov
-        except AttributeError:
-            covariance_matrix = None
-            warnings.warn("The convergence criterion does not provide a "
-                          "covariance matrix. This will make the convergence "
-                          "of the sampler slower.")
-    else:
-        covariance_matrix = None
-    # Temporary solution used at some point. Eventually delete...
-    # covariance_matrix = np.cov(gpr.X_train, rowvar=False)
-    # Add the covariance matrix to the sampler if it exists
-    if covariance_matrix is not None and is_valid_covmat(covariance_matrix):
-        sampler_info["mcmc"]["covmat"] = covariance_matrix
-        sampler_info["mcmc"]["covmat_params"] = list(model.prior.params)
-    return sampler_info
-
-
-def polychord_info_from_run(model, gpr, convergence=None):
-    """
-    Creates appropriate PolyChord sampler inputs from the results of a run.
-    """
-    # Create sampler info
-    sampler_info = {"polychord": {"measure_speeds": False}}
-    return sampler_info
-
-
-=======
->>>>>>> 09dd993f
 def is_valid_covmat(covmat):
     """Returns True for a Real, positive-definite, symmetric matrix."""
     try:
